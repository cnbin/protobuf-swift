--- conflicted
+++ resolved
@@ -229,13 +229,8 @@
             return nil
         }
         let rSize = try CodedInputStream.readRawVarint32(firstByte: firstByte, inputStream: inputStream)
-        var data  = [UInt8](repeating: 0, count: Int(rSize))//Data(bytes: [0],count: Int(rSize))
-//        let pointer = UnsafeMutablePointerUInt8From(data: data)
-<<<<<<< HEAD
-        inputStream.read(&data, maxLength: Int(rSize))
-=======
+        var data  = [UInt8](repeating: 0, count: Int(rSize))
         _ = inputStream.read(&data, maxLength: Int(rSize))
->>>>>>> cccb0839
         return try mergeFrom(data: Data(data))
     }
     
