// Generated by the protocol buffer compiler.  DO NOT EDIT!

import Foundation
import ProtocolBuffers

internal struct UnittestImportLiteRoot {
  internal static var sharedInstance : UnittestImportLiteRoot {
   struct Static {
       static let instance : UnittestImportLiteRoot = UnittestImportLiteRoot()
   }
   return Static.instance
  }
  internal var extensionRegistry:ExtensionRegistry

  init() {
    extensionRegistry = ExtensionRegistry()
    registerAllExtensions(extensionRegistry)
    UnittestImportPublicLiteRoot.sharedInstance.registerAllExtensions(extensionRegistry)
  }
  internal func registerAllExtensions(registry:ExtensionRegistry) {
  }
}



//Enum type declaration start 

internal enum ImportEnumLite:Int32 {
  case ImportLiteFoo = 7
  case ImportLiteBar = 8
  case ImportLiteBaz = 9

  internal static func IsValidValue(value:Int32) ->Bool {
      if let check = ImportEnumLite(rawValue:value) {
          return true
      }
      return false
  }
}



//Enum type declaration end 

internal func == (lhs: ImportMessageLite, rhs: ImportMessageLite) -> Bool {
  if (lhs === rhs) {
    return true
  }
  var fieldCheck:Bool = (lhs.hashValue == rhs.hashValue)
  fieldCheck = fieldCheck && (lhs.hasD == rhs.hasD) && (!lhs.hasD || lhs.d == rhs.d)
  return (fieldCheck && (lhs.unknownFields == rhs.unknownFields))
}

final internal class ImportMessageLite : GeneratedMessage {
  private(set) var hasD:Bool = false
  private(set) var d:Int32 = Int32(0)

  required internal init() {
       super.init()
  }
  override internal func isInitialized() -> Bool {
   return true
  }
  override internal func writeToCodedOutputStream(output:CodedOutputStream) {
    if hasD {
      output.writeInt32(1, value:d)
    }
    unknownFields.writeToCodedOutputStream(output)
  }
  override internal func serializedSize() -> Int32 {
    var size:Int32 = memoizedSerializedSize
    if size != -1 {
     return size
    }

    size = 0
    if hasD {
      size += d.computeInt32Size(1)
    }
    size += unknownFields.serializedSize()
    memoizedSerializedSize = size
    return size
  }
<<<<<<< HEAD
  internal class func parseFromData(data:[Byte]) -> ImportMessageLite {
=======
  internal class func parseFromData(data:NSData) -> ImportMessageLite {
>>>>>>> b2092cb3
    return ImportMessageLite.builder().mergeFromData(data, extensionRegistry:UnittestImportLiteRoot.sharedInstance.extensionRegistry).build()
  }
  internal class func parseFromData(data:NSData, extensionRegistry:ExtensionRegistry) -> ImportMessageLite {
    return ImportMessageLite.builder().mergeFromData(data, extensionRegistry:extensionRegistry).build()
  }
  internal class func parseFromInputStream(input:NSInputStream) -> ImportMessageLite {
    return ImportMessageLite.builder().mergeFromInputStream(input).build()
  }
  internal class func parseFromInputStream(input:NSInputStream, extensionRegistry:ExtensionRegistry) ->ImportMessageLite {
    return ImportMessageLite.builder().mergeFromInputStream(input, extensionRegistry:extensionRegistry).build()
  }
  internal class func parseFromCodedInputStream(input:CodedInputStream) -> ImportMessageLite {
    return ImportMessageLite.builder().mergeFromCodedInputStream(input).build()
  }
  internal class func parseFromCodedInputStream(input:CodedInputStream, extensionRegistry:ExtensionRegistry) -> ImportMessageLite {
    return ImportMessageLite.builder().mergeFromCodedInputStream(input, extensionRegistry:extensionRegistry).build()
  }
  internal class func builder() -> ImportMessageLiteBuilder {
    return ImportMessageLite.classBuilder() as ImportMessageLiteBuilder
  }
  internal func builder() -> ImportMessageLiteBuilder {
    return classBuilder() as ImportMessageLiteBuilder
  }
  internal override class func classBuilder() -> MessageBuilder {
    return ImportMessageLiteBuilder()
  }
  internal override func classBuilder() -> MessageBuilder {
    return ImportMessageLite.builder()
  }
  internal func toBuilder() -> ImportMessageLiteBuilder {
    return ImportMessageLite.builderWithPrototype(self)
  }
  internal class func builderWithPrototype(prototype:ImportMessageLite) -> ImportMessageLiteBuilder {
    return ImportMessageLite.builder().mergeFrom(prototype)
  }
  override internal func writeDescriptionTo(inout output:String, indent:String) {
    if hasD {
      output += "\(indent) d: \(d) \n"
    }
    unknownFields.writeDescriptionTo(&output, indent:indent)
  }
  override internal var hashValue:Int {
      get {
          var hashCode:Int = 7
          if hasD {
             hashCode = (hashCode &* 31) &+ d.hashValue
          }
          hashCode = (hashCode &* 31) &+  unknownFields.hashValue
          return hashCode
      }
  }


  //Meta information declaration start

  override internal class func className() -> String {
      return "ImportMessageLite"
  }
  override internal func className() -> String {
      return "ImportMessageLite"
  }
  override internal func classMetaType() -> GeneratedMessage.Type {
      return ImportMessageLite.self
  }


  //Meta information declaration end

}

final internal class ImportMessageLiteBuilder : GeneratedMessageBuilder {
  private var builderResult:ImportMessageLite

  required override internal init () {
     builderResult = ImportMessageLite()
     super.init()
  }
  var hasD:Bool {
       get {
            return builderResult.hasD
       }
  }
  var d:Int32 {
       get {
            return builderResult.d
       }
       set (value) {
           builderResult.hasD = true
           builderResult.d = value
       }
  }
  internal func clearD() -> ImportMessageLiteBuilder{
       builderResult.hasD = false
       builderResult.d = Int32(0)
       return self
  }
  override internal var internalGetResult:GeneratedMessage {
       get {
          return builderResult
       }
  }
  internal override func clear() -> ImportMessageLiteBuilder {
    builderResult = ImportMessageLite()
    return self
  }
  internal override func clone() -> ImportMessageLiteBuilder {
    return ImportMessageLite.builderWithPrototype(builderResult)
  }
  internal override func build() -> ImportMessageLite {
       checkInitialized()
       return buildPartial()
  }
  internal func buildPartial() -> ImportMessageLite {
    var returnMe:ImportMessageLite = builderResult
    return returnMe
  }
  internal func mergeFrom(other:ImportMessageLite) -> ImportMessageLiteBuilder {
    if (other == ImportMessageLite()) {
     return self
    }
    if other.hasD {
         d = other.d
    }
    mergeUnknownFields(other.unknownFields)
    return self
  }
  internal override func mergeFromCodedInputStream(input:CodedInputStream) ->ImportMessageLiteBuilder {
       return mergeFromCodedInputStream(input, extensionRegistry:ExtensionRegistry())
  }
  internal override func mergeFromCodedInputStream(input:CodedInputStream, extensionRegistry:ExtensionRegistry) -> ImportMessageLiteBuilder {
    var unknownFieldsBuilder:UnknownFieldSetBuilder = UnknownFieldSet.builderWithUnknownFields(self.unknownFields)
    while (true) {
      var tag = input.readTag()
      switch tag {
      case 0: 
        self.unknownFields = unknownFieldsBuilder.build()
        return self

      case 8 :
        d = input.readInt32()

      default:
        if (!parseUnknownField(input,unknownFields:unknownFieldsBuilder, extensionRegistry:extensionRegistry, tag:tag)) {
           unknownFields = unknownFieldsBuilder.build()
           return self
        }
      }
    }
  }
}

<<<<<<< HEAD
//Class extensions: NSData


internal extension ImportMessageLite {
    class func parseFromNSData(data:NSData) -> ImportMessageLite {
        var bytes = [Byte](count: data.length, repeatedValue: 0)
        data.getBytes(&bytes)
        return ImportMessageLite.builder().mergeFromData(bytes, extensionRegistry:UnittestImportLiteRoot.sharedInstance.extensionRegistry).build()
    }
    class func parseFromNSData(data:NSData, extensionRegistry:ExtensionRegistry) -> ImportMessageLite {
        var bytes = [Byte](count: data.length, repeatedValue: 0)
        data.getBytes(&bytes)
        return ImportMessageLite.builder().mergeFromData(bytes, extensionRegistry:extensionRegistry).build()
    }
}
=======
>>>>>>> b2092cb3

// @@protoc_insertion_point(global_scope)<|MERGE_RESOLUTION|>--- conflicted
+++ resolved
@@ -81,11 +81,7 @@
     memoizedSerializedSize = size
     return size
   }
-<<<<<<< HEAD
-  internal class func parseFromData(data:[Byte]) -> ImportMessageLite {
-=======
   internal class func parseFromData(data:NSData) -> ImportMessageLite {
->>>>>>> b2092cb3
     return ImportMessageLite.builder().mergeFromData(data, extensionRegistry:UnittestImportLiteRoot.sharedInstance.extensionRegistry).build()
   }
   internal class func parseFromData(data:NSData, extensionRegistry:ExtensionRegistry) -> ImportMessageLite {
@@ -237,23 +233,5 @@
   }
 }
 
-<<<<<<< HEAD
-//Class extensions: NSData
-
-
-internal extension ImportMessageLite {
-    class func parseFromNSData(data:NSData) -> ImportMessageLite {
-        var bytes = [Byte](count: data.length, repeatedValue: 0)
-        data.getBytes(&bytes)
-        return ImportMessageLite.builder().mergeFromData(bytes, extensionRegistry:UnittestImportLiteRoot.sharedInstance.extensionRegistry).build()
-    }
-    class func parseFromNSData(data:NSData, extensionRegistry:ExtensionRegistry) -> ImportMessageLite {
-        var bytes = [Byte](count: data.length, repeatedValue: 0)
-        data.getBytes(&bytes)
-        return ImportMessageLite.builder().mergeFromData(bytes, extensionRegistry:extensionRegistry).build()
-    }
-}
-=======
->>>>>>> b2092cb3
 
 // @@protoc_insertion_point(global_scope)