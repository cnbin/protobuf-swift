--- conflicted
+++ resolved
@@ -597,11 +597,7 @@
     
     void MessageGenerator::GenerateParseFromMethodsSource(io::Printer* printer) {
         printer->Print(
-<<<<<<< HEAD
-                       "$acontrol$ class func parseFromData(data:[Byte]) -> $classname$ {\n"
-=======
                        "$acontrol$ class func parseFromData(data:NSData) -> $classname$ {\n"
->>>>>>> b2092cb3
                        "  return $classname$.builder().mergeFromData(data, extensionRegistry:$fileName$.sharedInstance.extensionRegistry).build()\n"
                        "}\n"
                        "$acontrol$ class func parseFromData(data:NSData, extensionRegistry:ExtensionRegistry) -> $classname$ {\n"
@@ -624,29 +620,6 @@
                        "acontrol", GetAccessControlType(descriptor_->file()));
     }
     
-<<<<<<< HEAD
-    void MessageGenerator::GenerateParseFromExtensionMethodsSource(io::Printer* printer) {
-        printer->Print(
-                       "$acontrol$ extension $classname$ {\n"
-                       "    class func parseFromNSData(data:NSData) -> $classname$ {\n"
-                       "        var bytes = [Byte](count: data.length, repeatedValue: 0)\n"
-                       "        data.getBytes(&bytes)\n"
-                       "        return $classname$.builder().mergeFromData(bytes, extensionRegistry:$fileName$.sharedInstance.extensionRegistry).build()\n"
-                       "    }\n"
-                       "    class func parseFromNSData(data:NSData, extensionRegistry:ExtensionRegistry) -> $classname$ {\n"
-                       "        var bytes = [Byte](count: data.length, repeatedValue: 0)\n"
-                       "        data.getBytes(&bytes)\n"
-                       "        return $classname$.builder().mergeFromData(bytes, extensionRegistry:extensionRegistry).build()\n"
-                       "    }\n"
-                       "}\n",
-                       "fileName",FileClassName(descriptor_->file()),
-                       "classname", ClassName(descriptor_),
-                       "acontrol", GetAccessControlType(descriptor_->file()));
-    }
-    
-    
-=======
->>>>>>> b2092cb3
     
     void MessageGenerator::GenerateSerializeOneFieldSource(
                                                            io::Printer* printer, const FieldDescriptor* field) {
