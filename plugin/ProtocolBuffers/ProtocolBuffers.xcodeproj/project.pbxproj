// !$*UTF8*$!
{
	archiveVersion = 1;
	classes = {
	};
	objectVersion = 46;
	objects = {

/* Begin PBXBuildFile section */
<<<<<<< HEAD
		3F67D6261C39762300799056 /* AbstractMessage.swift in Sources */ = {isa = PBXBuildFile; fileRef = 3F67D6181C39762200799056 /* AbstractMessage.swift */; };
		3F67D6271C39762300799056 /* CodedInputStream.swift in Sources */ = {isa = PBXBuildFile; fileRef = 3F67D6191C39762200799056 /* CodedInputStream.swift */; };
		3F67D6281C39762300799056 /* CodedOutputStream.swift in Sources */ = {isa = PBXBuildFile; fileRef = 3F67D61A1C39762200799056 /* CodedOutputStream.swift */; };
		3F67D6291C39762300799056 /* ConcreateExtensionField.swift in Sources */ = {isa = PBXBuildFile; fileRef = 3F67D61B1C39762200799056 /* ConcreateExtensionField.swift */; };
		3F67D62A1C39762300799056 /* ExtendableMessage.swift in Sources */ = {isa = PBXBuildFile; fileRef = 3F67D61C1C39762200799056 /* ExtendableMessage.swift */; };
		3F67D62B1C39762300799056 /* ExtensionRegistry.swift in Sources */ = {isa = PBXBuildFile; fileRef = 3F67D61D1C39762200799056 /* ExtensionRegistry.swift */; };
		3F67D62C1C39762300799056 /* Field.swift in Sources */ = {isa = PBXBuildFile; fileRef = 3F67D61E1C39762300799056 /* Field.swift */; };
		3F67D62D1C39762300799056 /* GeneratedMessage.swift in Sources */ = {isa = PBXBuildFile; fileRef = 3F67D61F1C39762300799056 /* GeneratedMessage.swift */; };
		3F67D62E1C39762300799056 /* Google.Protobuf.Descriptor.proto.swift in Sources */ = {isa = PBXBuildFile; fileRef = 3F67D6201C39762300799056 /* Google.Protobuf.Descriptor.proto.swift */; };
		3F67D62F1C39762300799056 /* Google.Protobuf.SwiftDescriptor.proto.swift in Sources */ = {isa = PBXBuildFile; fileRef = 3F67D6211C39762300799056 /* Google.Protobuf.SwiftDescriptor.proto.swift */; };
		3F67D6301C39762300799056 /* ProtocolBuffers.h in Headers */ = {isa = PBXBuildFile; fileRef = 3F67D6221C39762300799056 /* ProtocolBuffers.h */; settings = {ATTRIBUTES = (Public, ); }; };
		3F67D6311C39762300799056 /* RingBuffer.swift in Sources */ = {isa = PBXBuildFile; fileRef = 3F67D6231C39762300799056 /* RingBuffer.swift */; };
		3F67D6321C39762300799056 /* UnknownFieldSet.swift in Sources */ = {isa = PBXBuildFile; fileRef = 3F67D6241C39762300799056 /* UnknownFieldSet.swift */; };
		3F67D6331C39762300799056 /* WireFormat.swift in Sources */ = {isa = PBXBuildFile; fileRef = 3F67D6251C39762300799056 /* WireFormat.swift */; };
		3FAEDBA71D71A3BF0007DF99 /* ThreadingTest.swift in Sources */ = {isa = PBXBuildFile; fileRef = 3FC5190D1B1C7EB100436FA6 /* ThreadingTest.swift */; };
		3FAEDBA81D71A3BF0007DF99 /* ProtobufUnittest.UnittestLiteImportsNonlite.proto.swift in Sources */ = {isa = PBXBuildFile; fileRef = 3FF8D3B11B121F5F008D40C3 /* ProtobufUnittest.UnittestLiteImportsNonlite.proto.swift */; };
		3FAEDBA91D71A3BF0007DF99 /* ProtobufUnittest.UnittestEmbedOptimizeFor.proto.swift in Sources */ = {isa = PBXBuildFile; fileRef = 3FF8D3AF1B121F5F008D40C3 /* ProtobufUnittest.UnittestEmbedOptimizeFor.proto.swift */; };
		3FAEDBAA1D71A3BF0007DF99 /* ProtobufUnittest.UnittestLite.proto.swift in Sources */ = {isa = PBXBuildFile; fileRef = 3FF8D3B01B121F5F008D40C3 /* ProtobufUnittest.UnittestLite.proto.swift */; };
		3FAEDBAB1D71A3BF0007DF99 /* CodedInputStreamTests.swift in Sources */ = {isa = PBXBuildFile; fileRef = 3F8556CE19C71C05003802F2 /* CodedInputStreamTests.swift */; };
		3FAEDBAC1D71A3BF0007DF99 /* ProtobufUnittest.UnittestCustomOptions.proto.swift in Sources */ = {isa = PBXBuildFile; fileRef = 3FF8D3AE1B121F5F008D40C3 /* ProtobufUnittest.UnittestCustomOptions.proto.swift */; };
		3FAEDBAD1D71A3BF0007DF99 /* Baz.Foo.proto.swift in Sources */ = {isa = PBXBuildFile; fileRef = 3FF8D3A61B121F5F008D40C3 /* Baz.Foo.proto.swift */; };
		3FAEDBAE1D71A3BF0007DF99 /* CodedOuputStreamTests.swift in Sources */ = {isa = PBXBuildFile; fileRef = 3F8556CF19C71C05003802F2 /* CodedOuputStreamTests.swift */; };
		3FAEDBAF1D71A3BF0007DF99 /* SmallBlockInputStream.swift in Sources */ = {isa = PBXBuildFile; fileRef = 3F8556D019C71C05003802F2 /* SmallBlockInputStream.swift */; };
		3FAEDBB01D71A3BF0007DF99 /* ProtobufUnittest.UnittestOptimizeFor.proto.swift in Sources */ = {isa = PBXBuildFile; fileRef = 3FF8D3B31B121F5F008D40C3 /* ProtobufUnittest.UnittestOptimizeFor.proto.swift */; };
		3FAEDBB11D71A3BF0007DF99 /* ProtobufUnittest.Unittest.proto.swift in Sources */ = {isa = PBXBuildFile; fileRef = 3FF8D3991B121F48008D40C3 /* ProtobufUnittest.Unittest.proto.swift */; };
		3FAEDBB21D71A3BF0007DF99 /* ProtocolBuffersTests.swift in Sources */ = {isa = PBXBuildFile; fileRef = 3F8556A819C71BCF003802F2 /* ProtocolBuffersTests.swift */; };
		3FAEDBB31D71A3BF0007DF99 /* ProtobufUnittestImport.UnittestImportPublic.proto.swift in Sources */ = {isa = PBXBuildFile; fileRef = 3FF8D39B1B121F48008D40C3 /* ProtobufUnittestImport.UnittestImportPublic.proto.swift */; };
		3FAEDBB41D71A3BF0007DF99 /* ProtobufUnittestImport.UnittestImport.proto.swift in Sources */ = {isa = PBXBuildFile; fileRef = 3FF8D39A1B121F48008D40C3 /* ProtobufUnittestImport.UnittestImport.proto.swift */; };
		3FAEDBB51D71A3BF0007DF99 /* TestUtilities.swift in Sources */ = {isa = PBXBuildFile; fileRef = 3F4375BD19E44ADF007C23B1 /* TestUtilities.swift */; };
		3FAEDBB61D71A3BF0007DF99 /* UnittestEmpty.proto.swift in Sources */ = {isa = PBXBuildFile; fileRef = 3FF8D3B81B121F5F008D40C3 /* UnittestEmpty.proto.swift */; };
		3FAEDBB71D71A3BF0007DF99 /* Google.Protobuf.UnittestEnormousDescriptor.proto.swift in Sources */ = {isa = PBXBuildFile; fileRef = 3FF8D3A81B121F5F008D40C3 /* Google.Protobuf.UnittestEnormousDescriptor.proto.swift */; };
		3FAEDBB81D71A3BF0007DF99 /* ProtobufUnittestImport.UnittestImportLite.proto.swift in Sources */ = {isa = PBXBuildFile; fileRef = 3FF8D3B41B121F5F008D40C3 /* ProtobufUnittestImport.UnittestImportLite.proto.swift */; };
		3FAEDBB91D71A3BF0007DF99 /* GeneratedMessageTests.swift in Sources */ = {isa = PBXBuildFile; fileRef = 3F9301381A095F2B00F7A20B /* GeneratedMessageTests.swift */; };
		3FAEDBBA1D71A3BF0007DF99 /* ProtobufUnittestImport.UnittestImportPublicLite.proto.swift in Sources */ = {isa = PBXBuildFile; fileRef = 3FF8D3B51B121F5F008D40C3 /* ProtobufUnittestImport.UnittestImportPublicLite.proto.swift */; };
		3FAEDBBB1D71A3BF0007DF99 /* Performance.proto.swift in Sources */ = {isa = PBXBuildFile; fileRef = 3FC519321B1E11F000436FA6 /* Performance.proto.swift */; };
		3FAEDBBC1D71A3BF0007DF99 /* Bar.Foo.proto.swift in Sources */ = {isa = PBXBuildFile; fileRef = 3FF8D3A51B121F5F008D40C3 /* Bar.Foo.proto.swift */; };
		3FAEDBBD1D71A3BF0007DF99 /* MessageTests.swift in Sources */ = {isa = PBXBuildFile; fileRef = 3FEFE99E1A12612E005DEAF3 /* MessageTests.swift */; };
		3FAEDBBE1D71A3BF0007DF99 /* Google.Protobuf.NoGenericServicesTest.UnittestNoGenericServices.proto.swift in Sources */ = {isa = PBXBuildFile; fileRef = 3FF8D3A71B121F5F008D40C3 /* Google.Protobuf.NoGenericServicesTest.UnittestNoGenericServices.proto.swift */; };
		3FAEDBBF1D71A3BF0007DF99 /* ProtobufUnittest.UnittestMset.proto.swift in Sources */ = {isa = PBXBuildFile; fileRef = 3FF8D3B21B121F5F008D40C3 /* ProtobufUnittest.UnittestMset.proto.swift */; };
		3FAEDBC01D71A3BF0007DF99 /* SizeTest.swift in Sources */ = {isa = PBXBuildFile; fileRef = 3F813FF31A1030000008F493 /* SizeTest.swift */; };
		3FAEDBC11D71A3BF0007DF99 /* WireFormatTests.swift in Sources */ = {isa = PBXBuildFile; fileRef = 3F813FF51A12C0E90008F493 /* WireFormatTests.swift */; };
		3FAEDBC21D71A3BF0007DF99 /* UnknowFieldsTests.swift in Sources */ = {isa = PBXBuildFile; fileRef = 3FC236AC1A18E2F70006EC7D /* UnknowFieldsTests.swift */; };
		3FAEDBC61D71A3BF0007DF99 /* golden_message in Resources */ = {isa = PBXBuildFile; fileRef = 3F93013B1A0964ED00F7A20B /* golden_message */; };
		3FAEDBC71D71A3BF0007DF99 /* golden_packed_fields_message in Resources */ = {isa = PBXBuildFile; fileRef = 3F93013C1A0964ED00F7A20B /* golden_packed_fields_message */; };
		3FAEDBC81D71A3BF0007DF99 /* delimitedFile.dat in Resources */ = {isa = PBXBuildFile; fileRef = 3F26F7461B909AD300428569 /* delimitedFile.dat */; };
		3FAEDBC91D71A3BF0007DF99 /* text_format_unittest_data.txt in Resources */ = {isa = PBXBuildFile; fileRef = 3F93013D1A0964ED00F7A20B /* text_format_unittest_data.txt */; };
		3FAEDBCA1D71A3BF0007DF99 /* text_format_unittest_extensions_data.txt in Resources */ = {isa = PBXBuildFile; fileRef = 3F93013E1A0964ED00F7A20B /* text_format_unittest_extensions_data.txt */; };
		3FCFED161D7AED82006CF502 /* UnittestErrorType.proto.swift in Sources */ = {isa = PBXBuildFile; fileRef = 3FCFED121D7AECF1006CF502 /* UnittestErrorType.proto.swift */; };
		3FCFED1A1D7AF9C5006CF502 /* ErrorHandlingTest.swift in Sources */ = {isa = PBXBuildFile; fileRef = 3FCFED171D7AF9C5006CF502 /* ErrorHandlingTest.swift */; };
/* End PBXBuildFile section */

/* Begin PBXCopyFilesBuildPhase section */
		3FAEDBA41D71A3BF0007DF99 /* CopyFramework */ = {
=======
		3F1422981A07FDBF0090CEE9 /* ProtocolBuffers.framework in Copy Framework */ = {isa = PBXBuildFile; fileRef = 3F85569919C71BCF003802F2 /* ProtocolBuffers.framework */; settings = {ATTRIBUTES = (CodeSignOnCopy, RemoveHeadersOnCopy, ); }; };
		3F2275591D5201BB00FBB3DF /* Google.Protobuf.Any.proto.swift in Sources */ = {isa = PBXBuildFile; fileRef = 3F586C371D50EE720015E6F5 /* Google.Protobuf.Any.proto.swift */; };
		3F22755A1D5201BB00FBB3DF /* Google.Protobuf.Type.proto.swift in Sources */ = {isa = PBXBuildFile; fileRef = 3F586C381D50EE720015E6F5 /* Google.Protobuf.Type.proto.swift */; };
		3F22755B1D5201BC00FBB3DF /* Google.Protobuf.Any.proto.swift in Sources */ = {isa = PBXBuildFile; fileRef = 3F586C371D50EE720015E6F5 /* Google.Protobuf.Any.proto.swift */; };
		3F22755C1D5201BC00FBB3DF /* Google.Protobuf.Type.proto.swift in Sources */ = {isa = PBXBuildFile; fileRef = 3F586C381D50EE720015E6F5 /* Google.Protobuf.Type.proto.swift */; };
		3F26F7471B909AD300428569 /* delimitedFile.dat in Resources */ = {isa = PBXBuildFile; fileRef = 3F26F7461B909AD300428569 /* delimitedFile.dat */; };
		3F26F7481B909AD300428569 /* delimitedFile.dat in Resources */ = {isa = PBXBuildFile; fileRef = 3F26F7461B909AD300428569 /* delimitedFile.dat */; };
		3F4106271A1A667800742090 /* ProtocolBuffers.framework in Frameworks */ = {isa = PBXBuildFile; fileRef = 3F41061C1A1A667700742090 /* ProtocolBuffers.framework */; };
		3F4106471A1A677A00742090 /* CodedInputStreamTests.swift in Sources */ = {isa = PBXBuildFile; fileRef = 3F8556CE19C71C05003802F2 /* CodedInputStreamTests.swift */; };
		3F4106481A1A677A00742090 /* CodedOuputStreamTests.swift in Sources */ = {isa = PBXBuildFile; fileRef = 3F8556CF19C71C05003802F2 /* CodedOuputStreamTests.swift */; };
		3F4106491A1A677A00742090 /* SmallBlockInputStream.swift in Sources */ = {isa = PBXBuildFile; fileRef = 3F8556D019C71C05003802F2 /* SmallBlockInputStream.swift */; };
		3F41064A1A1A677A00742090 /* ProtocolBuffersTests.swift in Sources */ = {isa = PBXBuildFile; fileRef = 3F8556A819C71BCF003802F2 /* ProtocolBuffersTests.swift */; };
		3F41064B1A1A677A00742090 /* TestUtilities.swift in Sources */ = {isa = PBXBuildFile; fileRef = 3F4375BD19E44ADF007C23B1 /* TestUtilities.swift */; };
		3F41064D1A1A677A00742090 /* GeneratedMessageTests.swift in Sources */ = {isa = PBXBuildFile; fileRef = 3F9301381A095F2B00F7A20B /* GeneratedMessageTests.swift */; };
		3F41064E1A1A677A00742090 /* MessageTests.swift in Sources */ = {isa = PBXBuildFile; fileRef = 3FEFE99E1A12612E005DEAF3 /* MessageTests.swift */; };
		3F41064F1A1A677A00742090 /* SizeTest.swift in Sources */ = {isa = PBXBuildFile; fileRef = 3F813FF31A1030000008F493 /* SizeTest.swift */; };
		3F4106501A1A677A00742090 /* WireFormatTests.swift in Sources */ = {isa = PBXBuildFile; fileRef = 3F813FF51A12C0E90008F493 /* WireFormatTests.swift */; };
		3F4106511A1A677A00742090 /* UnknowFieldsTests.swift in Sources */ = {isa = PBXBuildFile; fileRef = 3FC236AC1A18E2F70006EC7D /* UnknowFieldsTests.swift */; };
		3F4106531A1A67C000742090 /* ProtocolBuffers.framework in CopyFramework */ = {isa = PBXBuildFile; fileRef = 3F41061C1A1A667700742090 /* ProtocolBuffers.framework */; settings = {ATTRIBUTES = (CodeSignOnCopy, RemoveHeadersOnCopy, ); }; };
		3F4375BE19E44ADF007C23B1 /* TestUtilities.swift in Sources */ = {isa = PBXBuildFile; fileRef = 3F4375BD19E44ADF007C23B1 /* TestUtilities.swift */; };
		3F586C391D50EE720015E6F5 /* Google.Protobuf.Any.proto.swift in Sources */ = {isa = PBXBuildFile; fileRef = 3F586C371D50EE720015E6F5 /* Google.Protobuf.Any.proto.swift */; };
		3F586C3A1D50EE720015E6F5 /* Google.Protobuf.Type.proto.swift in Sources */ = {isa = PBXBuildFile; fileRef = 3F586C381D50EE720015E6F5 /* Google.Protobuf.Type.proto.swift */; };
		3F62EF9A19C720F80007F248 /* ProtocolBuffers.framework in Frameworks */ = {isa = PBXBuildFile; fileRef = 3F85569919C71BCF003802F2 /* ProtocolBuffers.framework */; settings = {ATTRIBUTES = (Required, ); }; };
		3F813FF41A1030000008F493 /* SizeTest.swift in Sources */ = {isa = PBXBuildFile; fileRef = 3F813FF31A1030000008F493 /* SizeTest.swift */; };
		3F813FF61A12C0E90008F493 /* WireFormatTests.swift in Sources */ = {isa = PBXBuildFile; fileRef = 3F813FF51A12C0E90008F493 /* WireFormatTests.swift */; };
		3F8556A919C71BCF003802F2 /* ProtocolBuffersTests.swift in Sources */ = {isa = PBXBuildFile; fileRef = 3F8556A819C71BCF003802F2 /* ProtocolBuffersTests.swift */; };
		3F8556D119C71C05003802F2 /* CodedInputStreamTests.swift in Sources */ = {isa = PBXBuildFile; fileRef = 3F8556CE19C71C05003802F2 /* CodedInputStreamTests.swift */; };
		3F8556D219C71C05003802F2 /* CodedOuputStreamTests.swift in Sources */ = {isa = PBXBuildFile; fileRef = 3F8556CF19C71C05003802F2 /* CodedOuputStreamTests.swift */; };
		3F8556D319C71C05003802F2 /* SmallBlockInputStream.swift in Sources */ = {isa = PBXBuildFile; fileRef = 3F8556D019C71C05003802F2 /* SmallBlockInputStream.swift */; };
		3F89A8021C396BA9009876B8 /* AbstractMessage.swift in Sources */ = {isa = PBXBuildFile; fileRef = 3F89A7EA1C396BA9009876B8 /* AbstractMessage.swift */; };
		3F89A8031C396BA9009876B8 /* CodedInputStream.swift in Sources */ = {isa = PBXBuildFile; fileRef = 3F89A7EB1C396BA9009876B8 /* CodedInputStream.swift */; };
		3F89A8041C396BA9009876B8 /* CodedOutputStream.swift in Sources */ = {isa = PBXBuildFile; fileRef = 3F89A7EC1C396BA9009876B8 /* CodedOutputStream.swift */; };
		3F89A8051C396BA9009876B8 /* ConcreateExtensionField.swift in Sources */ = {isa = PBXBuildFile; fileRef = 3F89A7ED1C396BA9009876B8 /* ConcreateExtensionField.swift */; };
		3F89A8061C396BA9009876B8 /* ExtendableMessage.swift in Sources */ = {isa = PBXBuildFile; fileRef = 3F89A7EE1C396BA9009876B8 /* ExtendableMessage.swift */; };
		3F89A8071C396BA9009876B8 /* ExtensionRegistry.swift in Sources */ = {isa = PBXBuildFile; fileRef = 3F89A7EF1C396BA9009876B8 /* ExtensionRegistry.swift */; };
		3F89A8081C396BA9009876B8 /* Field.swift in Sources */ = {isa = PBXBuildFile; fileRef = 3F89A7F01C396BA9009876B8 /* Field.swift */; };
		3F89A8091C396BA9009876B8 /* GeneratedMessage.swift in Sources */ = {isa = PBXBuildFile; fileRef = 3F89A7F11C396BA9009876B8 /* GeneratedMessage.swift */; };
		3F89A80B1C396BA9009876B8 /* Google.Protobuf.Api.proto.swift in Sources */ = {isa = PBXBuildFile; fileRef = 3F89A7F31C396BA9009876B8 /* Google.Protobuf.Api.proto.swift */; };
		3F89A80C1C396BA9009876B8 /* Google.Protobuf.Descriptor.proto.swift in Sources */ = {isa = PBXBuildFile; fileRef = 3F89A7F41C396BA9009876B8 /* Google.Protobuf.Descriptor.proto.swift */; };
		3F89A80D1C396BA9009876B8 /* Google.Protobuf.Duration.proto.swift in Sources */ = {isa = PBXBuildFile; fileRef = 3F89A7F51C396BA9009876B8 /* Google.Protobuf.Duration.proto.swift */; };
		3F89A80E1C396BA9009876B8 /* Google.Protobuf.Empty.proto.swift in Sources */ = {isa = PBXBuildFile; fileRef = 3F89A7F61C396BA9009876B8 /* Google.Protobuf.Empty.proto.swift */; };
		3F89A80F1C396BA9009876B8 /* Google.Protobuf.FieldMask.proto.swift in Sources */ = {isa = PBXBuildFile; fileRef = 3F89A7F71C396BA9009876B8 /* Google.Protobuf.FieldMask.proto.swift */; };
		3F89A8101C396BA9009876B8 /* Google.Protobuf.SourceContext.proto.swift in Sources */ = {isa = PBXBuildFile; fileRef = 3F89A7F81C396BA9009876B8 /* Google.Protobuf.SourceContext.proto.swift */; };
		3F89A8111C396BA9009876B8 /* Google.Protobuf.Struct.proto.swift in Sources */ = {isa = PBXBuildFile; fileRef = 3F89A7F91C396BA9009876B8 /* Google.Protobuf.Struct.proto.swift */; };
		3F89A8121C396BA9009876B8 /* Google.Protobuf.SwiftDescriptor.proto.swift in Sources */ = {isa = PBXBuildFile; fileRef = 3F89A7FA1C396BA9009876B8 /* Google.Protobuf.SwiftDescriptor.proto.swift */; };
		3F89A8131C396BA9009876B8 /* Google.Protobuf.Timestamp.proto.swift in Sources */ = {isa = PBXBuildFile; fileRef = 3F89A7FB1C396BA9009876B8 /* Google.Protobuf.Timestamp.proto.swift */; };
		3F89A8151C396BA9009876B8 /* Google.Protobuf.Wrappers.proto.swift in Sources */ = {isa = PBXBuildFile; fileRef = 3F89A7FD1C396BA9009876B8 /* Google.Protobuf.Wrappers.proto.swift */; };
		3F89A8161C396BA9009876B8 /* ProtocolBuffers.h in Headers */ = {isa = PBXBuildFile; fileRef = 3F89A7FE1C396BA9009876B8 /* ProtocolBuffers.h */; settings = {ATTRIBUTES = (Public, ); }; };
		3F89A8171C396BA9009876B8 /* RingBuffer.swift in Sources */ = {isa = PBXBuildFile; fileRef = 3F89A7FF1C396BA9009876B8 /* RingBuffer.swift */; };
		3F89A8181C396BA9009876B8 /* UnknownFieldSet.swift in Sources */ = {isa = PBXBuildFile; fileRef = 3F89A8001C396BA9009876B8 /* UnknownFieldSet.swift */; };
		3F89A8191C396BA9009876B8 /* WireFormat.swift in Sources */ = {isa = PBXBuildFile; fileRef = 3F89A8011C396BA9009876B8 /* WireFormat.swift */; };
		3F89A81A1C396BC6009876B8 /* ProtocolBuffers.h in Headers */ = {isa = PBXBuildFile; fileRef = 3F89A7FE1C396BA9009876B8 /* ProtocolBuffers.h */; settings = {ATTRIBUTES = (Public, ); }; };
		3F89A81B1C396BC8009876B8 /* ProtocolBuffers.h in Headers */ = {isa = PBXBuildFile; fileRef = 3F89A7FE1C396BA9009876B8 /* ProtocolBuffers.h */; settings = {ATTRIBUTES = (Public, ); }; };
		3F89A81C1C396BD6009876B8 /* AbstractMessage.swift in Sources */ = {isa = PBXBuildFile; fileRef = 3F89A7EA1C396BA9009876B8 /* AbstractMessage.swift */; };
		3F89A81D1C396BD6009876B8 /* CodedInputStream.swift in Sources */ = {isa = PBXBuildFile; fileRef = 3F89A7EB1C396BA9009876B8 /* CodedInputStream.swift */; };
		3F89A81E1C396BD6009876B8 /* CodedOutputStream.swift in Sources */ = {isa = PBXBuildFile; fileRef = 3F89A7EC1C396BA9009876B8 /* CodedOutputStream.swift */; };
		3F89A81F1C396BD6009876B8 /* ConcreateExtensionField.swift in Sources */ = {isa = PBXBuildFile; fileRef = 3F89A7ED1C396BA9009876B8 /* ConcreateExtensionField.swift */; };
		3F89A8201C396BD6009876B8 /* ExtendableMessage.swift in Sources */ = {isa = PBXBuildFile; fileRef = 3F89A7EE1C396BA9009876B8 /* ExtendableMessage.swift */; };
		3F89A8211C396BD6009876B8 /* ExtensionRegistry.swift in Sources */ = {isa = PBXBuildFile; fileRef = 3F89A7EF1C396BA9009876B8 /* ExtensionRegistry.swift */; };
		3F89A8221C396BD6009876B8 /* Field.swift in Sources */ = {isa = PBXBuildFile; fileRef = 3F89A7F01C396BA9009876B8 /* Field.swift */; };
		3F89A8231C396BD6009876B8 /* GeneratedMessage.swift in Sources */ = {isa = PBXBuildFile; fileRef = 3F89A7F11C396BA9009876B8 /* GeneratedMessage.swift */; };
		3F89A8251C396BD6009876B8 /* Google.Protobuf.Api.proto.swift in Sources */ = {isa = PBXBuildFile; fileRef = 3F89A7F31C396BA9009876B8 /* Google.Protobuf.Api.proto.swift */; };
		3F89A8261C396BD6009876B8 /* Google.Protobuf.Descriptor.proto.swift in Sources */ = {isa = PBXBuildFile; fileRef = 3F89A7F41C396BA9009876B8 /* Google.Protobuf.Descriptor.proto.swift */; };
		3F89A8271C396BD6009876B8 /* Google.Protobuf.Duration.proto.swift in Sources */ = {isa = PBXBuildFile; fileRef = 3F89A7F51C396BA9009876B8 /* Google.Protobuf.Duration.proto.swift */; };
		3F89A8281C396BD6009876B8 /* Google.Protobuf.Empty.proto.swift in Sources */ = {isa = PBXBuildFile; fileRef = 3F89A7F61C396BA9009876B8 /* Google.Protobuf.Empty.proto.swift */; };
		3F89A8291C396BD6009876B8 /* Google.Protobuf.FieldMask.proto.swift in Sources */ = {isa = PBXBuildFile; fileRef = 3F89A7F71C396BA9009876B8 /* Google.Protobuf.FieldMask.proto.swift */; };
		3F89A82A1C396BD6009876B8 /* Google.Protobuf.SourceContext.proto.swift in Sources */ = {isa = PBXBuildFile; fileRef = 3F89A7F81C396BA9009876B8 /* Google.Protobuf.SourceContext.proto.swift */; };
		3F89A82B1C396BD6009876B8 /* Google.Protobuf.Struct.proto.swift in Sources */ = {isa = PBXBuildFile; fileRef = 3F89A7F91C396BA9009876B8 /* Google.Protobuf.Struct.proto.swift */; };
		3F89A82C1C396BD6009876B8 /* Google.Protobuf.SwiftDescriptor.proto.swift in Sources */ = {isa = PBXBuildFile; fileRef = 3F89A7FA1C396BA9009876B8 /* Google.Protobuf.SwiftDescriptor.proto.swift */; };
		3F89A82D1C396BD6009876B8 /* Google.Protobuf.Timestamp.proto.swift in Sources */ = {isa = PBXBuildFile; fileRef = 3F89A7FB1C396BA9009876B8 /* Google.Protobuf.Timestamp.proto.swift */; };
		3F89A82F1C396BD6009876B8 /* Google.Protobuf.Wrappers.proto.swift in Sources */ = {isa = PBXBuildFile; fileRef = 3F89A7FD1C396BA9009876B8 /* Google.Protobuf.Wrappers.proto.swift */; };
		3F89A8301C396BD6009876B8 /* RingBuffer.swift in Sources */ = {isa = PBXBuildFile; fileRef = 3F89A7FF1C396BA9009876B8 /* RingBuffer.swift */; };
		3F89A8311C396BD6009876B8 /* UnknownFieldSet.swift in Sources */ = {isa = PBXBuildFile; fileRef = 3F89A8001C396BA9009876B8 /* UnknownFieldSet.swift */; };
		3F89A8321C396BD6009876B8 /* WireFormat.swift in Sources */ = {isa = PBXBuildFile; fileRef = 3F89A8011C396BA9009876B8 /* WireFormat.swift */; };
		3F89A8331C396BD8009876B8 /* AbstractMessage.swift in Sources */ = {isa = PBXBuildFile; fileRef = 3F89A7EA1C396BA9009876B8 /* AbstractMessage.swift */; };
		3F89A8341C396BD8009876B8 /* CodedInputStream.swift in Sources */ = {isa = PBXBuildFile; fileRef = 3F89A7EB1C396BA9009876B8 /* CodedInputStream.swift */; };
		3F89A8351C396BD8009876B8 /* CodedOutputStream.swift in Sources */ = {isa = PBXBuildFile; fileRef = 3F89A7EC1C396BA9009876B8 /* CodedOutputStream.swift */; };
		3F89A8361C396BD8009876B8 /* ConcreateExtensionField.swift in Sources */ = {isa = PBXBuildFile; fileRef = 3F89A7ED1C396BA9009876B8 /* ConcreateExtensionField.swift */; };
		3F89A8371C396BD8009876B8 /* ExtendableMessage.swift in Sources */ = {isa = PBXBuildFile; fileRef = 3F89A7EE1C396BA9009876B8 /* ExtendableMessage.swift */; };
		3F89A8381C396BD8009876B8 /* ExtensionRegistry.swift in Sources */ = {isa = PBXBuildFile; fileRef = 3F89A7EF1C396BA9009876B8 /* ExtensionRegistry.swift */; };
		3F89A8391C396BD8009876B8 /* Field.swift in Sources */ = {isa = PBXBuildFile; fileRef = 3F89A7F01C396BA9009876B8 /* Field.swift */; };
		3F89A83A1C396BD8009876B8 /* GeneratedMessage.swift in Sources */ = {isa = PBXBuildFile; fileRef = 3F89A7F11C396BA9009876B8 /* GeneratedMessage.swift */; };
		3F89A83C1C396BD8009876B8 /* Google.Protobuf.Api.proto.swift in Sources */ = {isa = PBXBuildFile; fileRef = 3F89A7F31C396BA9009876B8 /* Google.Protobuf.Api.proto.swift */; };
		3F89A83D1C396BD8009876B8 /* Google.Protobuf.Descriptor.proto.swift in Sources */ = {isa = PBXBuildFile; fileRef = 3F89A7F41C396BA9009876B8 /* Google.Protobuf.Descriptor.proto.swift */; };
		3F89A83E1C396BD8009876B8 /* Google.Protobuf.Duration.proto.swift in Sources */ = {isa = PBXBuildFile; fileRef = 3F89A7F51C396BA9009876B8 /* Google.Protobuf.Duration.proto.swift */; };
		3F89A83F1C396BD8009876B8 /* Google.Protobuf.Empty.proto.swift in Sources */ = {isa = PBXBuildFile; fileRef = 3F89A7F61C396BA9009876B8 /* Google.Protobuf.Empty.proto.swift */; };
		3F89A8401C396BD8009876B8 /* Google.Protobuf.FieldMask.proto.swift in Sources */ = {isa = PBXBuildFile; fileRef = 3F89A7F71C396BA9009876B8 /* Google.Protobuf.FieldMask.proto.swift */; };
		3F89A8411C396BD8009876B8 /* Google.Protobuf.SourceContext.proto.swift in Sources */ = {isa = PBXBuildFile; fileRef = 3F89A7F81C396BA9009876B8 /* Google.Protobuf.SourceContext.proto.swift */; };
		3F89A8421C396BD8009876B8 /* Google.Protobuf.Struct.proto.swift in Sources */ = {isa = PBXBuildFile; fileRef = 3F89A7F91C396BA9009876B8 /* Google.Protobuf.Struct.proto.swift */; };
		3F89A8431C396BD8009876B8 /* Google.Protobuf.SwiftDescriptor.proto.swift in Sources */ = {isa = PBXBuildFile; fileRef = 3F89A7FA1C396BA9009876B8 /* Google.Protobuf.SwiftDescriptor.proto.swift */; };
		3F89A8441C396BD8009876B8 /* Google.Protobuf.Timestamp.proto.swift in Sources */ = {isa = PBXBuildFile; fileRef = 3F89A7FB1C396BA9009876B8 /* Google.Protobuf.Timestamp.proto.swift */; };
		3F89A8461C396BD8009876B8 /* Google.Protobuf.Wrappers.proto.swift in Sources */ = {isa = PBXBuildFile; fileRef = 3F89A7FD1C396BA9009876B8 /* Google.Protobuf.Wrappers.proto.swift */; };
		3F89A8471C396BD8009876B8 /* RingBuffer.swift in Sources */ = {isa = PBXBuildFile; fileRef = 3F89A7FF1C396BA9009876B8 /* RingBuffer.swift */; };
		3F89A8481C396BD8009876B8 /* UnknownFieldSet.swift in Sources */ = {isa = PBXBuildFile; fileRef = 3F89A8001C396BA9009876B8 /* UnknownFieldSet.swift */; };
		3F89A8491C396BD8009876B8 /* WireFormat.swift in Sources */ = {isa = PBXBuildFile; fileRef = 3F89A8011C396BA9009876B8 /* WireFormat.swift */; };
		3F9301391A095F2B00F7A20B /* GeneratedMessageTests.swift in Sources */ = {isa = PBXBuildFile; fileRef = 3F9301381A095F2B00F7A20B /* GeneratedMessageTests.swift */; };
		3F93013F1A0964ED00F7A20B /* golden_message in Resources */ = {isa = PBXBuildFile; fileRef = 3F93013B1A0964ED00F7A20B /* golden_message */; };
		3F9301401A0964ED00F7A20B /* golden_packed_fields_message in Resources */ = {isa = PBXBuildFile; fileRef = 3F93013C1A0964ED00F7A20B /* golden_packed_fields_message */; };
		3F9301411A0964ED00F7A20B /* text_format_unittest_data.txt in Resources */ = {isa = PBXBuildFile; fileRef = 3F93013D1A0964ED00F7A20B /* text_format_unittest_data.txt */; };
		3F9301421A0964ED00F7A20B /* text_format_unittest_extensions_data.txt in Resources */ = {isa = PBXBuildFile; fileRef = 3F93013E1A0964ED00F7A20B /* text_format_unittest_extensions_data.txt */; };
		3FC236AE1A18E3120006EC7D /* UnknowFieldsTests.swift in Sources */ = {isa = PBXBuildFile; fileRef = 3FC236AC1A18E2F70006EC7D /* UnknowFieldsTests.swift */; };
		3FC5190E1B1C7EB100436FA6 /* ThreadingTest.swift in Sources */ = {isa = PBXBuildFile; fileRef = 3FC5190D1B1C7EB100436FA6 /* ThreadingTest.swift */; };
		3FC5190F1B1C7EB100436FA6 /* ThreadingTest.swift in Sources */ = {isa = PBXBuildFile; fileRef = 3FC5190D1B1C7EB100436FA6 /* ThreadingTest.swift */; };
		3FC519331B1E11F000436FA6 /* Performance.proto.swift in Sources */ = {isa = PBXBuildFile; fileRef = 3FC519321B1E11F000436FA6 /* Performance.proto.swift */; };
		3FC519341B1E11F000436FA6 /* Performance.proto.swift in Sources */ = {isa = PBXBuildFile; fileRef = 3FC519321B1E11F000436FA6 /* Performance.proto.swift */; };
		3FCFED1D1D7B008C006CF502 /* UnittestErrorType.proto.swift in Sources */ = {isa = PBXBuildFile; fileRef = 3FCFED1B1D7B0089006CF502 /* UnittestErrorType.proto.swift */; };
		3FCFED1E1D7B008D006CF502 /* UnittestErrorType.proto.swift in Sources */ = {isa = PBXBuildFile; fileRef = 3FCFED1B1D7B0089006CF502 /* UnittestErrorType.proto.swift */; };
		3FCFED201D7B00E4006CF502 /* ErrorHandlingTest.swift in Sources */ = {isa = PBXBuildFile; fileRef = 3FCFED1F1D7B00E4006CF502 /* ErrorHandlingTest.swift */; };
		3FE641A41B53A6BC00BDAE9A /* MapFieldsTests.swift in Sources */ = {isa = PBXBuildFile; fileRef = 3FE641A31B53A6BC00BDAE9A /* MapFieldsTests.swift */; };
		3FE641A51B53A6BC00BDAE9A /* MapFieldsTests.swift in Sources */ = {isa = PBXBuildFile; fileRef = 3FE641A31B53A6BC00BDAE9A /* MapFieldsTests.swift */; };
		3FE641F81B53AE4000BDAE9A /* Bar.Foo.proto.swift in Sources */ = {isa = PBXBuildFile; fileRef = 3FE641DE1B53AE4000BDAE9A /* Bar.Foo.proto.swift */; };
		3FE641F91B53AE4000BDAE9A /* Bar.Foo.proto.swift in Sources */ = {isa = PBXBuildFile; fileRef = 3FE641DE1B53AE4000BDAE9A /* Bar.Foo.proto.swift */; };
		3FE641FA1B53AE4000BDAE9A /* Baz.Foo.proto.swift in Sources */ = {isa = PBXBuildFile; fileRef = 3FE641DF1B53AE4000BDAE9A /* Baz.Foo.proto.swift */; };
		3FE641FB1B53AE4000BDAE9A /* Baz.Foo.proto.swift in Sources */ = {isa = PBXBuildFile; fileRef = 3FE641DF1B53AE4000BDAE9A /* Baz.Foo.proto.swift */; };
		3FE641FC1B53AE4000BDAE9A /* Google.Protobuf.NoGenericServicesTest.UnittestNoGenericServices.proto.swift in Sources */ = {isa = PBXBuildFile; fileRef = 3FE641E01B53AE4000BDAE9A /* Google.Protobuf.NoGenericServicesTest.UnittestNoGenericServices.proto.swift */; };
		3FE641FD1B53AE4000BDAE9A /* Google.Protobuf.NoGenericServicesTest.UnittestNoGenericServices.proto.swift in Sources */ = {isa = PBXBuildFile; fileRef = 3FE641E01B53AE4000BDAE9A /* Google.Protobuf.NoGenericServicesTest.UnittestNoGenericServices.proto.swift */; };
		3FE641FE1B53AE4000BDAE9A /* Google.Protobuf.UnittestEnormousDescriptor.proto.swift in Sources */ = {isa = PBXBuildFile; fileRef = 3FE641E11B53AE4000BDAE9A /* Google.Protobuf.UnittestEnormousDescriptor.proto.swift */; };
		3FE641FF1B53AE4000BDAE9A /* Google.Protobuf.UnittestEnormousDescriptor.proto.swift in Sources */ = {isa = PBXBuildFile; fileRef = 3FE641E11B53AE4000BDAE9A /* Google.Protobuf.UnittestEnormousDescriptor.proto.swift */; };
		3FE642001B53AE4000BDAE9A /* Proto2ArenaUnittest.UnittestArena.proto.swift in Sources */ = {isa = PBXBuildFile; fileRef = 3FE641E21B53AE4000BDAE9A /* Proto2ArenaUnittest.UnittestArena.proto.swift */; };
		3FE642011B53AE4000BDAE9A /* Proto2ArenaUnittest.UnittestArena.proto.swift in Sources */ = {isa = PBXBuildFile; fileRef = 3FE641E21B53AE4000BDAE9A /* Proto2ArenaUnittest.UnittestArena.proto.swift */; };
		3FE642021B53AE4000BDAE9A /* Proto2ArenaUnittest.UnittestNoArenaImport.proto.swift in Sources */ = {isa = PBXBuildFile; fileRef = 3FE641E31B53AE4000BDAE9A /* Proto2ArenaUnittest.UnittestNoArenaImport.proto.swift */; };
		3FE642031B53AE4000BDAE9A /* Proto2ArenaUnittest.UnittestNoArenaImport.proto.swift in Sources */ = {isa = PBXBuildFile; fileRef = 3FE641E31B53AE4000BDAE9A /* Proto2ArenaUnittest.UnittestNoArenaImport.proto.swift */; };
		3FE642041B53AE4000BDAE9A /* Proto2NofieldpresenceUnittest.UnittestNoFieldPresence.proto.swift in Sources */ = {isa = PBXBuildFile; fileRef = 3FE641E41B53AE4000BDAE9A /* Proto2NofieldpresenceUnittest.UnittestNoFieldPresence.proto.swift */; };
		3FE642051B53AE4000BDAE9A /* Proto2NofieldpresenceUnittest.UnittestNoFieldPresence.proto.swift in Sources */ = {isa = PBXBuildFile; fileRef = 3FE641E41B53AE4000BDAE9A /* Proto2NofieldpresenceUnittest.UnittestNoFieldPresence.proto.swift */; };
		3FE642061B53AE4000BDAE9A /* Proto3ArenaUnittest.UnittestProto3Arena.proto.swift in Sources */ = {isa = PBXBuildFile; fileRef = 3FE641E51B53AE4000BDAE9A /* Proto3ArenaUnittest.UnittestProto3Arena.proto.swift */; };
		3FE642071B53AE4000BDAE9A /* Proto3ArenaUnittest.UnittestProto3Arena.proto.swift in Sources */ = {isa = PBXBuildFile; fileRef = 3FE641E51B53AE4000BDAE9A /* Proto3ArenaUnittest.UnittestProto3Arena.proto.swift */; };
		3FE642081B53AE4000BDAE9A /* Proto3PreserveUnknownEnumUnittest.UnittestPreserveUnknownEnum.proto.swift in Sources */ = {isa = PBXBuildFile; fileRef = 3FE641E61B53AE4000BDAE9A /* Proto3PreserveUnknownEnumUnittest.UnittestPreserveUnknownEnum.proto.swift */; };
		3FE642091B53AE4000BDAE9A /* Proto3PreserveUnknownEnumUnittest.UnittestPreserveUnknownEnum.proto.swift in Sources */ = {isa = PBXBuildFile; fileRef = 3FE641E61B53AE4000BDAE9A /* Proto3PreserveUnknownEnumUnittest.UnittestPreserveUnknownEnum.proto.swift */; };
		3FE6420A1B53AE4000BDAE9A /* ProtobufUnittest.Unittest.proto.swift in Sources */ = {isa = PBXBuildFile; fileRef = 3FE641E71B53AE4000BDAE9A /* ProtobufUnittest.Unittest.proto.swift */; };
		3FE6420B1B53AE4000BDAE9A /* ProtobufUnittest.Unittest.proto.swift in Sources */ = {isa = PBXBuildFile; fileRef = 3FE641E71B53AE4000BDAE9A /* ProtobufUnittest.Unittest.proto.swift */; };
		3FE6420C1B53AE4000BDAE9A /* ProtobufUnittest.UnittestCustomOptions.proto.swift in Sources */ = {isa = PBXBuildFile; fileRef = 3FE641E81B53AE4000BDAE9A /* ProtobufUnittest.UnittestCustomOptions.proto.swift */; };
		3FE6420D1B53AE4000BDAE9A /* ProtobufUnittest.UnittestCustomOptions.proto.swift in Sources */ = {isa = PBXBuildFile; fileRef = 3FE641E81B53AE4000BDAE9A /* ProtobufUnittest.UnittestCustomOptions.proto.swift */; };
		3FE6420E1B53AE4000BDAE9A /* ProtobufUnittest.UnittestEmbedOptimizeFor.proto.swift in Sources */ = {isa = PBXBuildFile; fileRef = 3FE641E91B53AE4000BDAE9A /* ProtobufUnittest.UnittestEmbedOptimizeFor.proto.swift */; };
		3FE6420F1B53AE4000BDAE9A /* ProtobufUnittest.UnittestEmbedOptimizeFor.proto.swift in Sources */ = {isa = PBXBuildFile; fileRef = 3FE641E91B53AE4000BDAE9A /* ProtobufUnittest.UnittestEmbedOptimizeFor.proto.swift */; };
		3FE642101B53AE4000BDAE9A /* ProtobufUnittest.UnittestLite.proto.swift in Sources */ = {isa = PBXBuildFile; fileRef = 3FE641EA1B53AE4000BDAE9A /* ProtobufUnittest.UnittestLite.proto.swift */; };
		3FE642111B53AE4000BDAE9A /* ProtobufUnittest.UnittestLite.proto.swift in Sources */ = {isa = PBXBuildFile; fileRef = 3FE641EA1B53AE4000BDAE9A /* ProtobufUnittest.UnittestLite.proto.swift */; };
		3FE642121B53AE4000BDAE9A /* ProtobufUnittest.UnittestLiteImportsNonlite.proto.swift in Sources */ = {isa = PBXBuildFile; fileRef = 3FE641EB1B53AE4000BDAE9A /* ProtobufUnittest.UnittestLiteImportsNonlite.proto.swift */; };
		3FE642131B53AE4000BDAE9A /* ProtobufUnittest.UnittestLiteImportsNonlite.proto.swift in Sources */ = {isa = PBXBuildFile; fileRef = 3FE641EB1B53AE4000BDAE9A /* ProtobufUnittest.UnittestLiteImportsNonlite.proto.swift */; };
		3FE642141B53AE4000BDAE9A /* ProtobufUnittest.UnittestMset.proto.swift in Sources */ = {isa = PBXBuildFile; fileRef = 3FE641EC1B53AE4000BDAE9A /* ProtobufUnittest.UnittestMset.proto.swift */; };
		3FE642151B53AE4000BDAE9A /* ProtobufUnittest.UnittestMset.proto.swift in Sources */ = {isa = PBXBuildFile; fileRef = 3FE641EC1B53AE4000BDAE9A /* ProtobufUnittest.UnittestMset.proto.swift */; };
		3FE642161B53AE4000BDAE9A /* ProtobufUnittest.UnittestOptimizeFor.proto.swift in Sources */ = {isa = PBXBuildFile; fileRef = 3FE641ED1B53AE4000BDAE9A /* ProtobufUnittest.UnittestOptimizeFor.proto.swift */; };
		3FE642171B53AE4000BDAE9A /* ProtobufUnittest.UnittestOptimizeFor.proto.swift in Sources */ = {isa = PBXBuildFile; fileRef = 3FE641ED1B53AE4000BDAE9A /* ProtobufUnittest.UnittestOptimizeFor.proto.swift */; };
		3FE642181B53AE4000BDAE9A /* ProtobufUnittest.UnittestWellKnownTypes.proto.swift in Sources */ = {isa = PBXBuildFile; fileRef = 3FE641EE1B53AE4000BDAE9A /* ProtobufUnittest.UnittestWellKnownTypes.proto.swift */; };
		3FE642191B53AE4000BDAE9A /* ProtobufUnittest.UnittestWellKnownTypes.proto.swift in Sources */ = {isa = PBXBuildFile; fileRef = 3FE641EE1B53AE4000BDAE9A /* ProtobufUnittest.UnittestWellKnownTypes.proto.swift */; };
		3FE6421A1B53AE4000BDAE9A /* ProtobufUnittestImport.UnittestImport.proto.swift in Sources */ = {isa = PBXBuildFile; fileRef = 3FE641EF1B53AE4000BDAE9A /* ProtobufUnittestImport.UnittestImport.proto.swift */; };
		3FE6421B1B53AE4000BDAE9A /* ProtobufUnittestImport.UnittestImport.proto.swift in Sources */ = {isa = PBXBuildFile; fileRef = 3FE641EF1B53AE4000BDAE9A /* ProtobufUnittestImport.UnittestImport.proto.swift */; };
		3FE6421C1B53AE4000BDAE9A /* ProtobufUnittestImport.UnittestImportLite.proto.swift in Sources */ = {isa = PBXBuildFile; fileRef = 3FE641F01B53AE4000BDAE9A /* ProtobufUnittestImport.UnittestImportLite.proto.swift */; };
		3FE6421D1B53AE4000BDAE9A /* ProtobufUnittestImport.UnittestImportLite.proto.swift in Sources */ = {isa = PBXBuildFile; fileRef = 3FE641F01B53AE4000BDAE9A /* ProtobufUnittestImport.UnittestImportLite.proto.swift */; };
		3FE6421E1B53AE4000BDAE9A /* ProtobufUnittestImport.UnittestImportPublic.proto.swift in Sources */ = {isa = PBXBuildFile; fileRef = 3FE641F11B53AE4000BDAE9A /* ProtobufUnittestImport.UnittestImportPublic.proto.swift */; };
		3FE6421F1B53AE4000BDAE9A /* ProtobufUnittestImport.UnittestImportPublic.proto.swift in Sources */ = {isa = PBXBuildFile; fileRef = 3FE641F11B53AE4000BDAE9A /* ProtobufUnittestImport.UnittestImportPublic.proto.swift */; };
		3FE642201B53AE4000BDAE9A /* ProtobufUnittestImport.UnittestImportPublicLite.proto.swift in Sources */ = {isa = PBXBuildFile; fileRef = 3FE641F21B53AE4000BDAE9A /* ProtobufUnittestImport.UnittestImportPublicLite.proto.swift */; };
		3FE642211B53AE4000BDAE9A /* ProtobufUnittestImport.UnittestImportPublicLite.proto.swift in Sources */ = {isa = PBXBuildFile; fileRef = 3FE641F21B53AE4000BDAE9A /* ProtobufUnittestImport.UnittestImportPublicLite.proto.swift */; };
		3FE642221B53AE4000BDAE9A /* ProtobufUnittestNoArena.UnittestNoArena.proto.swift in Sources */ = {isa = PBXBuildFile; fileRef = 3FE641F31B53AE4000BDAE9A /* ProtobufUnittestNoArena.UnittestNoArena.proto.swift */; };
		3FE642231B53AE4000BDAE9A /* ProtobufUnittestNoArena.UnittestNoArena.proto.swift in Sources */ = {isa = PBXBuildFile; fileRef = 3FE641F31B53AE4000BDAE9A /* ProtobufUnittestNoArena.UnittestNoArena.proto.swift */; };
		3FE642241B53AE4000BDAE9A /* SwiftProtobufUnittest.UnittestMaps.proto.swift in Sources */ = {isa = PBXBuildFile; fileRef = 3FE641F41B53AE4000BDAE9A /* SwiftProtobufUnittest.UnittestMaps.proto.swift */; };
		3FE642251B53AE4000BDAE9A /* SwiftProtobufUnittest.UnittestMaps.proto.swift in Sources */ = {isa = PBXBuildFile; fileRef = 3FE641F41B53AE4000BDAE9A /* SwiftProtobufUnittest.UnittestMaps.proto.swift */; };
		3FE642261B53AE4000BDAE9A /* UnittestDropUnknownFields.UnittestDropUnknownFields.proto.swift in Sources */ = {isa = PBXBuildFile; fileRef = 3FE641F51B53AE4000BDAE9A /* UnittestDropUnknownFields.UnittestDropUnknownFields.proto.swift */; };
		3FE642271B53AE4000BDAE9A /* UnittestDropUnknownFields.UnittestDropUnknownFields.proto.swift in Sources */ = {isa = PBXBuildFile; fileRef = 3FE641F51B53AE4000BDAE9A /* UnittestDropUnknownFields.UnittestDropUnknownFields.proto.swift */; };
		3FE642281B53AE4000BDAE9A /* UnittestEmpty.proto.swift in Sources */ = {isa = PBXBuildFile; fileRef = 3FE641F61B53AE4000BDAE9A /* UnittestEmpty.proto.swift */; };
		3FE642291B53AE4000BDAE9A /* UnittestEmpty.proto.swift in Sources */ = {isa = PBXBuildFile; fileRef = 3FE641F61B53AE4000BDAE9A /* UnittestEmpty.proto.swift */; };
		3FE6422A1B53AE4000BDAE9A /* UnittestThreading.proto.swift in Sources */ = {isa = PBXBuildFile; fileRef = 3FE641F71B53AE4000BDAE9A /* UnittestThreading.proto.swift */; };
		3FE6422B1B53AE4000BDAE9A /* UnittestThreading.proto.swift in Sources */ = {isa = PBXBuildFile; fileRef = 3FE641F71B53AE4000BDAE9A /* UnittestThreading.proto.swift */; };
		3FEFE99F1A12612E005DEAF3 /* MessageTests.swift in Sources */ = {isa = PBXBuildFile; fileRef = 3FEFE99E1A12612E005DEAF3 /* MessageTests.swift */; };
		3FF2DCBD1A1A681A00226761 /* golden_message in Resources */ = {isa = PBXBuildFile; fileRef = 3F93013B1A0964ED00F7A20B /* golden_message */; };
		3FF2DCBE1A1A681A00226761 /* golden_packed_fields_message in Resources */ = {isa = PBXBuildFile; fileRef = 3F93013C1A0964ED00F7A20B /* golden_packed_fields_message */; };
		3FF2DCBF1A1A681A00226761 /* text_format_unittest_data.txt in Resources */ = {isa = PBXBuildFile; fileRef = 3F93013D1A0964ED00F7A20B /* text_format_unittest_data.txt */; };
		3FF2DCC01A1A681A00226761 /* text_format_unittest_extensions_data.txt in Resources */ = {isa = PBXBuildFile; fileRef = 3F93013E1A0964ED00F7A20B /* text_format_unittest_extensions_data.txt */; };
/* End PBXBuildFile section */

/* Begin PBXContainerItemProxy section */
		3F4106421A1A674800742090 /* PBXContainerItemProxy */ = {
			isa = PBXContainerItemProxy;
			containerPortal = 3F85569019C71BCF003802F2 /* Project object */;
			proxyType = 1;
			remoteGlobalIDString = 3F41061B1A1A667700742090;
			remoteInfo = "ProtocolBuffers(OSX)";
		};
		3F8556D519C71C3F003802F2 /* PBXContainerItemProxy */ = {
			isa = PBXContainerItemProxy;
			containerPortal = 3F85569019C71BCF003802F2 /* Project object */;
			proxyType = 1;
			remoteGlobalIDString = 3F85569819C71BCF003802F2;
			remoteInfo = ProtocolBuffers;
		};
/* End PBXContainerItemProxy section */

/* Begin PBXCopyFilesBuildPhase section */
		3F1422971A07FD990090CEE9 /* Copy Framework */ = {
			isa = PBXCopyFilesBuildPhase;
			buildActionMask = 2147483647;
			dstPath = "";
			dstSubfolderSpec = 10;
			files = (
				3F1422981A07FDBF0090CEE9 /* ProtocolBuffers.framework in Copy Framework */,
			);
			name = "Copy Framework";
			runOnlyForDeploymentPostprocessing = 0;
		};
		3F4106521A1A679600742090 /* CopyFramework */ = {
>>>>>>> ba7ca9d7
			isa = PBXCopyFilesBuildPhase;
			buildActionMask = 2147483647;
			dstPath = "";
			dstSubfolderSpec = 10;
			files = (
<<<<<<< HEAD
=======
				3F4106531A1A67C000742090 /* ProtocolBuffers.framework in CopyFramework */,
>>>>>>> ba7ca9d7
			);
			name = CopyFramework;
			runOnlyForDeploymentPostprocessing = 0;
		};
/* End PBXCopyFilesBuildPhase section */

/* Begin PBXFileReference section */
		3F26F7461B909AD300428569 /* delimitedFile.dat */ = {isa = PBXFileReference; fileEncoding = 4; lastKnownFileType = text; path = delimitedFile.dat; sourceTree = "<group>"; };
		3F41062C1A1A667800742090 /* Info.plist */ = {isa = PBXFileReference; lastKnownFileType = text.plist.xml; path = Info.plist; sourceTree = "<group>"; };
		3F4375BD19E44ADF007C23B1 /* TestUtilities.swift */ = {isa = PBXFileReference; fileEncoding = 4; lastKnownFileType = sourcecode.swift; lineEnding = 0; path = TestUtilities.swift; sourceTree = "<group>"; xcLanguageSpecificationIdentifier = xcode.lang.swift; };
		3F586C371D50EE720015E6F5 /* Google.Protobuf.Any.proto.swift */ = {isa = PBXFileReference; fileEncoding = 4; lastKnownFileType = sourcecode.swift; path = Google.Protobuf.Any.proto.swift; sourceTree = "<group>"; };
		3F586C381D50EE720015E6F5 /* Google.Protobuf.Type.proto.swift */ = {isa = PBXFileReference; fileEncoding = 4; lastKnownFileType = sourcecode.swift; path = Google.Protobuf.Type.proto.swift; sourceTree = "<group>"; };
		3F813FF31A1030000008F493 /* SizeTest.swift */ = {isa = PBXFileReference; fileEncoding = 4; lastKnownFileType = sourcecode.swift; path = SizeTest.swift; sourceTree = "<group>"; };
		3F813FF51A12C0E90008F493 /* WireFormatTests.swift */ = {isa = PBXFileReference; fileEncoding = 4; lastKnownFileType = sourcecode.swift; path = WireFormatTests.swift; sourceTree = "<group>"; };
		3F85569919C71BCF003802F2 /* ProtocolBuffers.framework */ = {isa = PBXFileReference; explicitFileType = wrapper.framework; includeInIndex = 0; path = ProtocolBuffers.framework; sourceTree = BUILT_PRODUCTS_DIR; };
		3F85569D19C71BCF003802F2 /* Info.plist */ = {isa = PBXFileReference; lastKnownFileType = text.plist.xml; path = Info.plist; sourceTree = "<group>"; };
		3F8556A419C71BCF003802F2 /* ProtocolBuffersTests.xctest */ = {isa = PBXFileReference; explicitFileType = wrapper.cfbundle; includeInIndex = 0; path = ProtocolBuffersTests.xctest; sourceTree = BUILT_PRODUCTS_DIR; };
		3F8556A719C71BCF003802F2 /* Info.plist */ = {isa = PBXFileReference; lastKnownFileType = text.plist.xml; name = Info.plist; path = ../ProtocolBuffersTests/Info.plist; sourceTree = "<group>"; };
		3F8556A819C71BCF003802F2 /* ProtocolBuffersTests.swift */ = {isa = PBXFileReference; lastKnownFileType = sourcecode.swift; path = ProtocolBuffersTests.swift; sourceTree = "<group>"; };
		3F8556CE19C71C05003802F2 /* CodedInputStreamTests.swift */ = {isa = PBXFileReference; fileEncoding = 4; lastKnownFileType = sourcecode.swift; lineEnding = 0; path = CodedInputStreamTests.swift; sourceTree = "<group>"; xcLanguageSpecificationIdentifier = xcode.lang.swift; };
		3F8556CF19C71C05003802F2 /* CodedOuputStreamTests.swift */ = {isa = PBXFileReference; fileEncoding = 4; lastKnownFileType = sourcecode.swift; lineEnding = 0; path = CodedOuputStreamTests.swift; sourceTree = "<group>"; xcLanguageSpecificationIdentifier = xcode.lang.swift; };
		3F8556D019C71C05003802F2 /* SmallBlockInputStream.swift */ = {isa = PBXFileReference; fileEncoding = 4; lastKnownFileType = sourcecode.swift; path = SmallBlockInputStream.swift; sourceTree = "<group>"; };
		3F89A7EA1C396BA9009876B8 /* AbstractMessage.swift */ = {isa = PBXFileReference; fileEncoding = 4; lastKnownFileType = sourcecode.swift; lineEnding = 0; path = AbstractMessage.swift; sourceTree = "<group>"; xcLanguageSpecificationIdentifier = xcode.lang.swift; };
		3F89A7EB1C396BA9009876B8 /* CodedInputStream.swift */ = {isa = PBXFileReference; fileEncoding = 4; lastKnownFileType = sourcecode.swift; lineEnding = 0; path = CodedInputStream.swift; sourceTree = "<group>"; xcLanguageSpecificationIdentifier = xcode.lang.swift; };
		3F89A7EC1C396BA9009876B8 /* CodedOutputStream.swift */ = {isa = PBXFileReference; fileEncoding = 4; lastKnownFileType = sourcecode.swift; lineEnding = 0; path = CodedOutputStream.swift; sourceTree = "<group>"; xcLanguageSpecificationIdentifier = xcode.lang.swift; };
		3F89A7ED1C396BA9009876B8 /* ConcreateExtensionField.swift */ = {isa = PBXFileReference; fileEncoding = 4; lastKnownFileType = sourcecode.swift; lineEnding = 0; path = ConcreateExtensionField.swift; sourceTree = "<group>"; xcLanguageSpecificationIdentifier = xcode.lang.swift; };
		3F89A7EE1C396BA9009876B8 /* ExtendableMessage.swift */ = {isa = PBXFileReference; fileEncoding = 4; lastKnownFileType = sourcecode.swift; lineEnding = 0; path = ExtendableMessage.swift; sourceTree = "<group>"; xcLanguageSpecificationIdentifier = xcode.lang.swift; };
		3F89A7EF1C396BA9009876B8 /* ExtensionRegistry.swift */ = {isa = PBXFileReference; fileEncoding = 4; lastKnownFileType = sourcecode.swift; path = ExtensionRegistry.swift; sourceTree = "<group>"; };
		3F89A7F01C396BA9009876B8 /* Field.swift */ = {isa = PBXFileReference; fileEncoding = 4; lastKnownFileType = sourcecode.swift; path = Field.swift; sourceTree = "<group>"; };
		3F89A7F11C396BA9009876B8 /* GeneratedMessage.swift */ = {isa = PBXFileReference; fileEncoding = 4; lastKnownFileType = sourcecode.swift; lineEnding = 0; path = GeneratedMessage.swift; sourceTree = "<group>"; xcLanguageSpecificationIdentifier = xcode.lang.swift; };
		3F89A7F31C396BA9009876B8 /* Google.Protobuf.Api.proto.swift */ = {isa = PBXFileReference; fileEncoding = 4; lastKnownFileType = sourcecode.swift; path = Google.Protobuf.Api.proto.swift; sourceTree = "<group>"; };
		3F89A7F41C396BA9009876B8 /* Google.Protobuf.Descriptor.proto.swift */ = {isa = PBXFileReference; fileEncoding = 4; lastKnownFileType = sourcecode.swift; path = Google.Protobuf.Descriptor.proto.swift; sourceTree = "<group>"; };
		3F89A7F51C396BA9009876B8 /* Google.Protobuf.Duration.proto.swift */ = {isa = PBXFileReference; fileEncoding = 4; lastKnownFileType = sourcecode.swift; path = Google.Protobuf.Duration.proto.swift; sourceTree = "<group>"; };
		3F89A7F61C396BA9009876B8 /* Google.Protobuf.Empty.proto.swift */ = {isa = PBXFileReference; fileEncoding = 4; lastKnownFileType = sourcecode.swift; path = Google.Protobuf.Empty.proto.swift; sourceTree = "<group>"; };
		3F89A7F71C396BA9009876B8 /* Google.Protobuf.FieldMask.proto.swift */ = {isa = PBXFileReference; fileEncoding = 4; lastKnownFileType = sourcecode.swift; path = Google.Protobuf.FieldMask.proto.swift; sourceTree = "<group>"; };
		3F89A7F81C396BA9009876B8 /* Google.Protobuf.SourceContext.proto.swift */ = {isa = PBXFileReference; fileEncoding = 4; lastKnownFileType = sourcecode.swift; path = Google.Protobuf.SourceContext.proto.swift; sourceTree = "<group>"; };
		3F89A7F91C396BA9009876B8 /* Google.Protobuf.Struct.proto.swift */ = {isa = PBXFileReference; fileEncoding = 4; lastKnownFileType = sourcecode.swift; path = Google.Protobuf.Struct.proto.swift; sourceTree = "<group>"; };
		3F89A7FA1C396BA9009876B8 /* Google.Protobuf.SwiftDescriptor.proto.swift */ = {isa = PBXFileReference; fileEncoding = 4; lastKnownFileType = sourcecode.swift; path = Google.Protobuf.SwiftDescriptor.proto.swift; sourceTree = "<group>"; };
		3F89A7FB1C396BA9009876B8 /* Google.Protobuf.Timestamp.proto.swift */ = {isa = PBXFileReference; fileEncoding = 4; lastKnownFileType = sourcecode.swift; path = Google.Protobuf.Timestamp.proto.swift; sourceTree = "<group>"; };
		3F89A7FD1C396BA9009876B8 /* Google.Protobuf.Wrappers.proto.swift */ = {isa = PBXFileReference; fileEncoding = 4; lastKnownFileType = sourcecode.swift; path = Google.Protobuf.Wrappers.proto.swift; sourceTree = "<group>"; };
		3F89A7FE1C396BA9009876B8 /* ProtocolBuffers.h */ = {isa = PBXFileReference; fileEncoding = 4; lastKnownFileType = sourcecode.c.h; path = ProtocolBuffers.h; sourceTree = "<group>"; };
		3F89A7FF1C396BA9009876B8 /* RingBuffer.swift */ = {isa = PBXFileReference; fileEncoding = 4; lastKnownFileType = sourcecode.swift; path = RingBuffer.swift; sourceTree = "<group>"; };
		3F89A8001C396BA9009876B8 /* UnknownFieldSet.swift */ = {isa = PBXFileReference; fileEncoding = 4; lastKnownFileType = sourcecode.swift; path = UnknownFieldSet.swift; sourceTree = "<group>"; };
		3F89A8011C396BA9009876B8 /* WireFormat.swift */ = {isa = PBXFileReference; fileEncoding = 4; lastKnownFileType = sourcecode.swift; path = WireFormat.swift; sourceTree = "<group>"; };
		3F9301381A095F2B00F7A20B /* GeneratedMessageTests.swift */ = {isa = PBXFileReference; fileEncoding = 4; lastKnownFileType = sourcecode.swift; lineEnding = 0; path = GeneratedMessageTests.swift; sourceTree = "<group>"; xcLanguageSpecificationIdentifier = xcode.lang.swift; };
		3F93013B1A0964ED00F7A20B /* golden_message */ = {isa = PBXFileReference; lastKnownFileType = file; path = golden_message; sourceTree = "<group>"; };
		3F93013C1A0964ED00F7A20B /* golden_packed_fields_message */ = {isa = PBXFileReference; lastKnownFileType = file; path = golden_packed_fields_message; sourceTree = "<group>"; };
		3F93013D1A0964ED00F7A20B /* text_format_unittest_data.txt */ = {isa = PBXFileReference; fileEncoding = 4; lastKnownFileType = text; path = text_format_unittest_data.txt; sourceTree = "<group>"; };
		3F93013E1A0964ED00F7A20B /* text_format_unittest_extensions_data.txt */ = {isa = PBXFileReference; fileEncoding = 4; lastKnownFileType = text; path = text_format_unittest_extensions_data.txt; sourceTree = "<group>"; };
<<<<<<< HEAD
		3FA7DAD71BE68F600067108E /* Info.plist */ = {isa = PBXFileReference; lastKnownFileType = text.plist.xml; path = Info.plist; sourceTree = "<group>"; };
		3FAEDBCE1D71A3BF0007DF99 /* UnitTesting.xctest */ = {isa = PBXFileReference; explicitFileType = wrapper.cfbundle; includeInIndex = 0; path = UnitTesting.xctest; sourceTree = BUILT_PRODUCTS_DIR; };
=======
>>>>>>> ba7ca9d7
		3FC236AC1A18E2F70006EC7D /* UnknowFieldsTests.swift */ = {isa = PBXFileReference; fileEncoding = 4; lastKnownFileType = sourcecode.swift; lineEnding = 0; path = UnknowFieldsTests.swift; sourceTree = "<group>"; xcLanguageSpecificationIdentifier = xcode.lang.swift; };
		3FC5190D1B1C7EB100436FA6 /* ThreadingTest.swift */ = {isa = PBXFileReference; fileEncoding = 4; lastKnownFileType = sourcecode.swift; name = ThreadingTest.swift; path = pbTests/ThreadingTest.swift; sourceTree = "<group>"; };
		3FC519321B1E11F000436FA6 /* Performance.proto.swift */ = {isa = PBXFileReference; fileEncoding = 4; lastKnownFileType = sourcecode.swift; path = Performance.proto.swift; sourceTree = "<group>"; };
		3FCFED1B1D7B0089006CF502 /* UnittestErrorType.proto.swift */ = {isa = PBXFileReference; fileEncoding = 4; lastKnownFileType = sourcecode.swift; path = UnittestErrorType.proto.swift; sourceTree = "<group>"; };
		3FCFED1F1D7B00E4006CF502 /* ErrorHandlingTest.swift */ = {isa = PBXFileReference; fileEncoding = 4; lastKnownFileType = sourcecode.swift; path = ErrorHandlingTest.swift; sourceTree = "<group>"; };
		3FE641A31B53A6BC00BDAE9A /* MapFieldsTests.swift */ = {isa = PBXFileReference; fileEncoding = 4; lastKnownFileType = sourcecode.swift; name = MapFieldsTests.swift; path = ProtocolBuffersTests/MapFieldsTests.swift; sourceTree = SOURCE_ROOT; };
		3FE641DE1B53AE4000BDAE9A /* Bar.Foo.proto.swift */ = {isa = PBXFileReference; fileEncoding = 4; lastKnownFileType = sourcecode.swift; path = Bar.Foo.proto.swift; sourceTree = "<group>"; };
		3FE641DF1B53AE4000BDAE9A /* Baz.Foo.proto.swift */ = {isa = PBXFileReference; fileEncoding = 4; lastKnownFileType = sourcecode.swift; path = Baz.Foo.proto.swift; sourceTree = "<group>"; };
		3FE641E01B53AE4000BDAE9A /* Google.Protobuf.NoGenericServicesTest.UnittestNoGenericServices.proto.swift */ = {isa = PBXFileReference; fileEncoding = 4; lastKnownFileType = sourcecode.swift; path = Google.Protobuf.NoGenericServicesTest.UnittestNoGenericServices.proto.swift; sourceTree = "<group>"; };
		3FE641E11B53AE4000BDAE9A /* Google.Protobuf.UnittestEnormousDescriptor.proto.swift */ = {isa = PBXFileReference; fileEncoding = 4; lastKnownFileType = sourcecode.swift; path = Google.Protobuf.UnittestEnormousDescriptor.proto.swift; sourceTree = "<group>"; };
		3FE641E21B53AE4000BDAE9A /* Proto2ArenaUnittest.UnittestArena.proto.swift */ = {isa = PBXFileReference; fileEncoding = 4; lastKnownFileType = sourcecode.swift; path = Proto2ArenaUnittest.UnittestArena.proto.swift; sourceTree = "<group>"; };
		3FE641E31B53AE4000BDAE9A /* Proto2ArenaUnittest.UnittestNoArenaImport.proto.swift */ = {isa = PBXFileReference; fileEncoding = 4; lastKnownFileType = sourcecode.swift; path = Proto2ArenaUnittest.UnittestNoArenaImport.proto.swift; sourceTree = "<group>"; };
		3FE641E41B53AE4000BDAE9A /* Proto2NofieldpresenceUnittest.UnittestNoFieldPresence.proto.swift */ = {isa = PBXFileReference; fileEncoding = 4; lastKnownFileType = sourcecode.swift; path = Proto2NofieldpresenceUnittest.UnittestNoFieldPresence.proto.swift; sourceTree = "<group>"; };
		3FE641E51B53AE4000BDAE9A /* Proto3ArenaUnittest.UnittestProto3Arena.proto.swift */ = {isa = PBXFileReference; fileEncoding = 4; lastKnownFileType = sourcecode.swift; path = Proto3ArenaUnittest.UnittestProto3Arena.proto.swift; sourceTree = "<group>"; };
		3FE641E61B53AE4000BDAE9A /* Proto3PreserveUnknownEnumUnittest.UnittestPreserveUnknownEnum.proto.swift */ = {isa = PBXFileReference; fileEncoding = 4; lastKnownFileType = sourcecode.swift; path = Proto3PreserveUnknownEnumUnittest.UnittestPreserveUnknownEnum.proto.swift; sourceTree = "<group>"; };
		3FE641E71B53AE4000BDAE9A /* ProtobufUnittest.Unittest.proto.swift */ = {isa = PBXFileReference; fileEncoding = 4; lastKnownFileType = sourcecode.swift; path = ProtobufUnittest.Unittest.proto.swift; sourceTree = "<group>"; };
		3FE641E81B53AE4000BDAE9A /* ProtobufUnittest.UnittestCustomOptions.proto.swift */ = {isa = PBXFileReference; fileEncoding = 4; lastKnownFileType = sourcecode.swift; path = ProtobufUnittest.UnittestCustomOptions.proto.swift; sourceTree = "<group>"; };
		3FE641E91B53AE4000BDAE9A /* ProtobufUnittest.UnittestEmbedOptimizeFor.proto.swift */ = {isa = PBXFileReference; fileEncoding = 4; lastKnownFileType = sourcecode.swift; path = ProtobufUnittest.UnittestEmbedOptimizeFor.proto.swift; sourceTree = "<group>"; };
		3FE641EA1B53AE4000BDAE9A /* ProtobufUnittest.UnittestLite.proto.swift */ = {isa = PBXFileReference; fileEncoding = 4; lastKnownFileType = sourcecode.swift; path = ProtobufUnittest.UnittestLite.proto.swift; sourceTree = "<group>"; };
		3FE641EB1B53AE4000BDAE9A /* ProtobufUnittest.UnittestLiteImportsNonlite.proto.swift */ = {isa = PBXFileReference; fileEncoding = 4; lastKnownFileType = sourcecode.swift; path = ProtobufUnittest.UnittestLiteImportsNonlite.proto.swift; sourceTree = "<group>"; };
		3FE641EC1B53AE4000BDAE9A /* ProtobufUnittest.UnittestMset.proto.swift */ = {isa = PBXFileReference; fileEncoding = 4; lastKnownFileType = sourcecode.swift; path = ProtobufUnittest.UnittestMset.proto.swift; sourceTree = "<group>"; };
		3FE641ED1B53AE4000BDAE9A /* ProtobufUnittest.UnittestOptimizeFor.proto.swift */ = {isa = PBXFileReference; fileEncoding = 4; lastKnownFileType = sourcecode.swift; path = ProtobufUnittest.UnittestOptimizeFor.proto.swift; sourceTree = "<group>"; };
		3FE641EE1B53AE4000BDAE9A /* ProtobufUnittest.UnittestWellKnownTypes.proto.swift */ = {isa = PBXFileReference; fileEncoding = 4; lastKnownFileType = sourcecode.swift; path = ProtobufUnittest.UnittestWellKnownTypes.proto.swift; sourceTree = "<group>"; };
		3FE641EF1B53AE4000BDAE9A /* ProtobufUnittestImport.UnittestImport.proto.swift */ = {isa = PBXFileReference; fileEncoding = 4; lastKnownFileType = sourcecode.swift; path = ProtobufUnittestImport.UnittestImport.proto.swift; sourceTree = "<group>"; };
		3FE641F01B53AE4000BDAE9A /* ProtobufUnittestImport.UnittestImportLite.proto.swift */ = {isa = PBXFileReference; fileEncoding = 4; lastKnownFileType = sourcecode.swift; path = ProtobufUnittestImport.UnittestImportLite.proto.swift; sourceTree = "<group>"; };
		3FE641F11B53AE4000BDAE9A /* ProtobufUnittestImport.UnittestImportPublic.proto.swift */ = {isa = PBXFileReference; fileEncoding = 4; lastKnownFileType = sourcecode.swift; path = ProtobufUnittestImport.UnittestImportPublic.proto.swift; sourceTree = "<group>"; };
		3FE641F21B53AE4000BDAE9A /* ProtobufUnittestImport.UnittestImportPublicLite.proto.swift */ = {isa = PBXFileReference; fileEncoding = 4; lastKnownFileType = sourcecode.swift; path = ProtobufUnittestImport.UnittestImportPublicLite.proto.swift; sourceTree = "<group>"; };
		3FE641F31B53AE4000BDAE9A /* ProtobufUnittestNoArena.UnittestNoArena.proto.swift */ = {isa = PBXFileReference; fileEncoding = 4; lastKnownFileType = sourcecode.swift; path = ProtobufUnittestNoArena.UnittestNoArena.proto.swift; sourceTree = "<group>"; };
		3FE641F41B53AE4000BDAE9A /* SwiftProtobufUnittest.UnittestMaps.proto.swift */ = {isa = PBXFileReference; fileEncoding = 4; lastKnownFileType = sourcecode.swift; path = SwiftProtobufUnittest.UnittestMaps.proto.swift; sourceTree = "<group>"; };
		3FE641F51B53AE4000BDAE9A /* UnittestDropUnknownFields.UnittestDropUnknownFields.proto.swift */ = {isa = PBXFileReference; fileEncoding = 4; lastKnownFileType = sourcecode.swift; path = UnittestDropUnknownFields.UnittestDropUnknownFields.proto.swift; sourceTree = "<group>"; };
		3FE641F61B53AE4000BDAE9A /* UnittestEmpty.proto.swift */ = {isa = PBXFileReference; fileEncoding = 4; lastKnownFileType = sourcecode.swift; path = UnittestEmpty.proto.swift; sourceTree = "<group>"; };
		3FE641F71B53AE4000BDAE9A /* UnittestThreading.proto.swift */ = {isa = PBXFileReference; fileEncoding = 4; lastKnownFileType = sourcecode.swift; path = UnittestThreading.proto.swift; sourceTree = "<group>"; };
		3FEFE99E1A12612E005DEAF3 /* MessageTests.swift */ = {isa = PBXFileReference; fileEncoding = 4; lastKnownFileType = sourcecode.swift; lineEnding = 0; path = MessageTests.swift; sourceTree = "<group>"; xcLanguageSpecificationIdentifier = xcode.lang.swift; };
/* End PBXFileReference section */

/* Begin PBXFrameworksBuildPhase section */
		3F85569519C71BCF003802F2 /* Frameworks */ = {
			isa = PBXFrameworksBuildPhase;
			buildActionMask = 2147483647;
			files = (
			);
			runOnlyForDeploymentPostprocessing = 0;
		};
<<<<<<< HEAD
		3FAEDBC31D71A3BF0007DF99 /* Frameworks */ = {
			isa = PBXFrameworksBuildPhase;
			buildActionMask = 2147483647;
			files = (
=======
		3F8556A119C71BCF003802F2 /* Frameworks */ = {
			isa = PBXFrameworksBuildPhase;
			buildActionMask = 2147483647;
			files = (
				3F62EF9A19C720F80007F248 /* ProtocolBuffers.framework in Frameworks */,
>>>>>>> ba7ca9d7
			);
			runOnlyForDeploymentPostprocessing = 0;
		};
/* End PBXFrameworksBuildPhase section */

/* Begin PBXGroup section */
		3F0201851A2B8C7400EE503C /* CompileTests */ = {
			isa = PBXGroup;
			children = (
				3FE641DE1B53AE4000BDAE9A /* Bar.Foo.proto.swift */,
				3FE641DF1B53AE4000BDAE9A /* Baz.Foo.proto.swift */,
				3FE641E01B53AE4000BDAE9A /* Google.Protobuf.NoGenericServicesTest.UnittestNoGenericServices.proto.swift */,
				3FE641E11B53AE4000BDAE9A /* Google.Protobuf.UnittestEnormousDescriptor.proto.swift */,
				3FE641E21B53AE4000BDAE9A /* Proto2ArenaUnittest.UnittestArena.proto.swift */,
				3FE641E31B53AE4000BDAE9A /* Proto2ArenaUnittest.UnittestNoArenaImport.proto.swift */,
				3FE641E41B53AE4000BDAE9A /* Proto2NofieldpresenceUnittest.UnittestNoFieldPresence.proto.swift */,
				3FE641E51B53AE4000BDAE9A /* Proto3ArenaUnittest.UnittestProto3Arena.proto.swift */,
				3FE641E61B53AE4000BDAE9A /* Proto3PreserveUnknownEnumUnittest.UnittestPreserveUnknownEnum.proto.swift */,
				3FE641E71B53AE4000BDAE9A /* ProtobufUnittest.Unittest.proto.swift */,
				3FE641E81B53AE4000BDAE9A /* ProtobufUnittest.UnittestCustomOptions.proto.swift */,
				3FE641E91B53AE4000BDAE9A /* ProtobufUnittest.UnittestEmbedOptimizeFor.proto.swift */,
				3FE641EA1B53AE4000BDAE9A /* ProtobufUnittest.UnittestLite.proto.swift */,
				3FE641EB1B53AE4000BDAE9A /* ProtobufUnittest.UnittestLiteImportsNonlite.proto.swift */,
				3FE641EC1B53AE4000BDAE9A /* ProtobufUnittest.UnittestMset.proto.swift */,
				3FE641ED1B53AE4000BDAE9A /* ProtobufUnittest.UnittestOptimizeFor.proto.swift */,
				3FE641EE1B53AE4000BDAE9A /* ProtobufUnittest.UnittestWellKnownTypes.proto.swift */,
				3FE641F31B53AE4000BDAE9A /* ProtobufUnittestNoArena.UnittestNoArena.proto.swift */,
				3FE641F51B53AE4000BDAE9A /* UnittestDropUnknownFields.UnittestDropUnknownFields.proto.swift */,
				3FE641F61B53AE4000BDAE9A /* UnittestEmpty.proto.swift */,
				3FE641F71B53AE4000BDAE9A /* UnittestThreading.proto.swift */,
			);
			name = CompileTests;
			sourceTree = "<group>";
		};
		3F2B1CD719E2A6EC001A505E /* pbTests */ = {
			isa = PBXGroup;
			children = (
				3FCFED1B1D7B0089006CF502 /* UnittestErrorType.proto.swift */,
				3FE641EF1B53AE4000BDAE9A /* ProtobufUnittestImport.UnittestImport.proto.swift */,
				3FE641F01B53AE4000BDAE9A /* ProtobufUnittestImport.UnittestImportLite.proto.swift */,
				3FE641F11B53AE4000BDAE9A /* ProtobufUnittestImport.UnittestImportPublic.proto.swift */,
				3FE641F21B53AE4000BDAE9A /* ProtobufUnittestImport.UnittestImportPublicLite.proto.swift */,
				3FE641F41B53AE4000BDAE9A /* SwiftProtobufUnittest.UnittestMaps.proto.swift */,
				3F0201851A2B8C7400EE503C /* CompileTests */,
			);
			path = pbTests;
			sourceTree = "<group>";
		};
		3F41061E1A1A667800742090 /* Supporting Files */ = {
			isa = PBXGroup;
			children = (
				3F8556A719C71BCF003802F2 /* Info.plist */,
			);
			name = "Supporting Files";
			sourceTree = "<group>";
		};
		3F41062B1A1A667800742090 /* Supporting Files */ = {
			isa = PBXGroup;
			children = (
				3F41062C1A1A667800742090 /* Info.plist */,
			);
			name = "Supporting Files";
			path = "ProtocolBuffers(OSX)Tests";
			sourceTree = SOURCE_ROOT;
		};
		3F85568F19C71BCF003802F2 = {
			isa = PBXGroup;
			children = (
				3F85569B19C71BCF003802F2 /* ProtocolBuffers */,
				3F8556A519C71BCF003802F2 /* ProtocolBuffersTests */,
				3F85569A19C71BCF003802F2 /* Products */,
			);
			sourceTree = "<group>";
		};
		3F85569A19C71BCF003802F2 /* Products */ = {
			isa = PBXGroup;
			children = (
				3F85569919C71BCF003802F2 /* ProtocolBuffers.framework */,
<<<<<<< HEAD
				3FAEDBCE1D71A3BF0007DF99 /* UnitTesting.xctest */,
=======
				3F8556A419C71BCF003802F2 /* ProtocolBuffersTests.xctest */,
				3F41061C1A1A667700742090 /* ProtocolBuffers.framework */,
				3F4106261A1A667800742090 /* UnitTesting(OSX).xctest */,
				3F31A1A91BA199C000F477C1 /* ProtocolBuffers.framework */,
>>>>>>> ba7ca9d7
			);
			name = Products;
			sourceTree = "<group>";
		};
		3F85569B19C71BCF003802F2 /* ProtocolBuffers */ = {
			isa = PBXGroup;
			children = (
				3F89A7E91C396BA9009876B8 /* Source */,
				3F85569C19C71BCF003802F2 /* Supporting Files */,
			);
			path = ProtocolBuffers;
			sourceTree = "<group>";
		};
		3F85569C19C71BCF003802F2 /* Supporting Files */ = {
			isa = PBXGroup;
			children = (
				3F85569D19C71BCF003802F2 /* Info.plist */,
			);
			name = "Supporting Files";
			sourceTree = "<group>";
		};
		3F8556A519C71BCF003802F2 /* ProtocolBuffersTests */ = {
			isa = PBXGroup;
			children = (
				3FF2DCC21A1A685D00226761 /* OSX */,
				3FF2DCC11A1A684E00226761 /* iOS */,
				3F93013A1A0964ED00F7A20B /* testdata */,
				3F2B1CD719E2A6EC001A505E /* pbTests */,
				3FE641A31B53A6BC00BDAE9A /* MapFieldsTests.swift */,
				3FCFED1F1D7B00E4006CF502 /* ErrorHandlingTest.swift */,
				3F8556CE19C71C05003802F2 /* CodedInputStreamTests.swift */,
				3F8556CF19C71C05003802F2 /* CodedOuputStreamTests.swift */,
				3F8556D019C71C05003802F2 /* SmallBlockInputStream.swift */,
				3F8556A819C71BCF003802F2 /* ProtocolBuffersTests.swift */,
				3FC5190D1B1C7EB100436FA6 /* ThreadingTest.swift */,
				3F4375BD19E44ADF007C23B1 /* TestUtilities.swift */,
				3FC519321B1E11F000436FA6 /* Performance.proto.swift */,
				3F9301381A095F2B00F7A20B /* GeneratedMessageTests.swift */,
				3FEFE99E1A12612E005DEAF3 /* MessageTests.swift */,
				3F813FF31A1030000008F493 /* SizeTest.swift */,
				3F813FF51A12C0E90008F493 /* WireFormatTests.swift */,
				3FC236AC1A18E2F70006EC7D /* UnknowFieldsTests.swift */,
			);
			path = ProtocolBuffersTests;
			sourceTree = "<group>";
		};
		3F89A7E91C396BA9009876B8 /* Source */ = {
			isa = PBXGroup;
			children = (
				3F89A7EA1C396BA9009876B8 /* AbstractMessage.swift */,
				3F89A7EB1C396BA9009876B8 /* CodedInputStream.swift */,
				3F89A7EC1C396BA9009876B8 /* CodedOutputStream.swift */,
				3F89A7ED1C396BA9009876B8 /* ConcreateExtensionField.swift */,
				3F89A7EE1C396BA9009876B8 /* ExtendableMessage.swift */,
				3F89A7EF1C396BA9009876B8 /* ExtensionRegistry.swift */,
				3F89A7F01C396BA9009876B8 /* Field.swift */,
				3F89A7F11C396BA9009876B8 /* GeneratedMessage.swift */,
				3F89A7F31C396BA9009876B8 /* Google.Protobuf.Api.proto.swift */,
				3F89A7F41C396BA9009876B8 /* Google.Protobuf.Descriptor.proto.swift */,
				3F586C371D50EE720015E6F5 /* Google.Protobuf.Any.proto.swift */,
				3F586C381D50EE720015E6F5 /* Google.Protobuf.Type.proto.swift */,
				3F89A7F51C396BA9009876B8 /* Google.Protobuf.Duration.proto.swift */,
				3F89A7F61C396BA9009876B8 /* Google.Protobuf.Empty.proto.swift */,
				3F89A7F71C396BA9009876B8 /* Google.Protobuf.FieldMask.proto.swift */,
				3F89A7F81C396BA9009876B8 /* Google.Protobuf.SourceContext.proto.swift */,
				3F89A7F91C396BA9009876B8 /* Google.Protobuf.Struct.proto.swift */,
				3F89A7FA1C396BA9009876B8 /* Google.Protobuf.SwiftDescriptor.proto.swift */,
				3F89A7FB1C396BA9009876B8 /* Google.Protobuf.Timestamp.proto.swift */,
				3F89A7FD1C396BA9009876B8 /* Google.Protobuf.Wrappers.proto.swift */,
				3F89A7FE1C396BA9009876B8 /* ProtocolBuffers.h */,
				3F89A7FF1C396BA9009876B8 /* RingBuffer.swift */,
				3F89A8001C396BA9009876B8 /* UnknownFieldSet.swift */,
				3F89A8011C396BA9009876B8 /* WireFormat.swift */,
			);
			name = Source;
			path = ../../../Source;
			sourceTree = "<group>";
		};
		3F93013A1A0964ED00F7A20B /* testdata */ = {
			isa = PBXGroup;
			children = (
				3F26F7461B909AD300428569 /* delimitedFile.dat */,
				3F93013B1A0964ED00F7A20B /* golden_message */,
				3F93013C1A0964ED00F7A20B /* golden_packed_fields_message */,
				3F93013D1A0964ED00F7A20B /* text_format_unittest_data.txt */,
				3F93013E1A0964ED00F7A20B /* text_format_unittest_extensions_data.txt */,
			);
			path = testdata;
			sourceTree = "<group>";
		};
		3FF2DCC11A1A684E00226761 /* iOS */ = {
			isa = PBXGroup;
			children = (
				3F41061E1A1A667800742090 /* Supporting Files */,
			);
			name = iOS;
			path = "../ProtocolBuffers(OSX)";
			sourceTree = "<group>";
		};
		3FF2DCC21A1A685D00226761 /* OSX */ = {
			isa = PBXGroup;
			children = (
				3F41062B1A1A667800742090 /* Supporting Files */,
			);
			name = OSX;
			path = "../ProtocolBuffers(OSX)";
			sourceTree = "<group>";
		};
/* End PBXGroup section */

/* Begin PBXHeadersBuildPhase section */
<<<<<<< HEAD
=======
		3F31A1A61BA199C000F477C1 /* Headers */ = {
			isa = PBXHeadersBuildPhase;
			buildActionMask = 2147483647;
			files = (
				3F89A81B1C396BC8009876B8 /* ProtocolBuffers.h in Headers */,
			);
			runOnlyForDeploymentPostprocessing = 0;
		};
		3F4106191A1A667700742090 /* Headers */ = {
			isa = PBXHeadersBuildPhase;
			buildActionMask = 2147483647;
			files = (
				3F89A81A1C396BC6009876B8 /* ProtocolBuffers.h in Headers */,
			);
			runOnlyForDeploymentPostprocessing = 0;
		};
>>>>>>> ba7ca9d7
		3F85569619C71BCF003802F2 /* Headers */ = {
			isa = PBXHeadersBuildPhase;
			buildActionMask = 2147483647;
			files = (
<<<<<<< HEAD
				3F67D6301C39762300799056 /* ProtocolBuffers.h in Headers */,
=======
				3F89A8161C396BA9009876B8 /* ProtocolBuffers.h in Headers */,
>>>>>>> ba7ca9d7
			);
			runOnlyForDeploymentPostprocessing = 0;
		};
/* End PBXHeadersBuildPhase section */

/* Begin PBXNativeTarget section */
		3F85569819C71BCF003802F2 /* ProtocolBuffers */ = {
			isa = PBXNativeTarget;
			buildConfigurationList = 3F8556AC19C71BCF003802F2 /* Build configuration list for PBXNativeTarget "ProtocolBuffers" */;
			buildPhases = (
				3F85569419C71BCF003802F2 /* Sources */,
				3F85569519C71BCF003802F2 /* Frameworks */,
				3F85569619C71BCF003802F2 /* Headers */,
				3F85569719C71BCF003802F2 /* Resources */,
			);
			buildRules = (
			);
			dependencies = (
			);
			name = ProtocolBuffers;
			productName = ProtocolBuffers;
			productReference = 3F85569919C71BCF003802F2 /* ProtocolBuffers.framework */;
			productType = "com.apple.product-type.framework";
		};
<<<<<<< HEAD
		3FAEDBA11D71A3BF0007DF99 /* UnitTesting */ = {
			isa = PBXNativeTarget;
			buildConfigurationList = 3FAEDBCB1D71A3BF0007DF99 /* Build configuration list for PBXNativeTarget "UnitTesting" */;
			buildPhases = (
				3FAEDBA41D71A3BF0007DF99 /* CopyFramework */,
				3FAEDBA61D71A3BF0007DF99 /* Sources */,
				3FAEDBC31D71A3BF0007DF99 /* Frameworks */,
				3FAEDBC51D71A3BF0007DF99 /* Resources */,
=======
		3F8556A319C71BCF003802F2 /* UnitTesting */ = {
			isa = PBXNativeTarget;
			buildConfigurationList = 3F8556AF19C71BCF003802F2 /* Build configuration list for PBXNativeTarget "UnitTesting" */;
			buildPhases = (
				3F1422971A07FD990090CEE9 /* Copy Framework */,
				3F8556A019C71BCF003802F2 /* Sources */,
				3F8556A119C71BCF003802F2 /* Frameworks */,
				3F8556A219C71BCF003802F2 /* Resources */,
>>>>>>> ba7ca9d7
			);
			buildRules = (
			);
			dependencies = (
<<<<<<< HEAD
=======
				3F8556D619C71C3F003802F2 /* PBXTargetDependency */,
>>>>>>> ba7ca9d7
			);
			name = UnitTesting;
			productName = ProtocolBuffersTests;
			productReference = 3F8556A419C71BCF003802F2 /* ProtocolBuffersTests.xctest */;
			productType = "com.apple.product-type.bundle.unit-test";
		};
/* End PBXNativeTarget section */

/* Begin PBXProject section */
		3F85569019C71BCF003802F2 /* Project object */ = {
			isa = PBXProject;
			attributes = {
				LastSwiftUpdateCheck = 0700;
				LastUpgradeCheck = 0800;
				ORGANIZATIONNAME = alexeyxo;
				TargetAttributes = {
					3F85569819C71BCF003802F2 = {
						CreatedOnToolsVersion = 6.0;
						LastSwiftMigration = 0800;
					};
<<<<<<< HEAD
=======
					3F8556A319C71BCF003802F2 = {
						CreatedOnToolsVersion = 6.0;
					};
>>>>>>> ba7ca9d7
				};
			};
			buildConfigurationList = 3F85569319C71BCF003802F2 /* Build configuration list for PBXProject "ProtocolBuffers" */;
			compatibilityVersion = "Xcode 3.2";
			developmentRegion = English;
			hasScannedForEncodings = 0;
			knownRegions = (
				en,
			);
			mainGroup = 3F85568F19C71BCF003802F2;
			productRefGroup = 3F85569A19C71BCF003802F2 /* Products */;
			projectDirPath = "";
			projectRoot = "";
			targets = (
				3F85569819C71BCF003802F2 /* ProtocolBuffers */,
<<<<<<< HEAD
				3FAEDBA11D71A3BF0007DF99 /* UnitTesting */,
=======
				3F8556A319C71BCF003802F2 /* UnitTesting */,
				3F41061B1A1A667700742090 /* ProtocolBuffers(OSX) */,
				3F4106251A1A667800742090 /* UnitTesting(OSX) */,
				3F31A1A81BA199C000F477C1 /* ProtocolBuffers(watchOS) */,
>>>>>>> ba7ca9d7
			);
		};
/* End PBXProject section */

/* Begin PBXResourcesBuildPhase section */
		3F85569719C71BCF003802F2 /* Resources */ = {
			isa = PBXResourcesBuildPhase;
			buildActionMask = 2147483647;
			files = (
			);
			runOnlyForDeploymentPostprocessing = 0;
		};
<<<<<<< HEAD
		3FAEDBC51D71A3BF0007DF99 /* Resources */ = {
=======
		3F8556A219C71BCF003802F2 /* Resources */ = {
>>>>>>> ba7ca9d7
			isa = PBXResourcesBuildPhase;
			buildActionMask = 2147483647;
			files = (
				3F9301401A0964ED00F7A20B /* golden_packed_fields_message in Resources */,
				3F9301411A0964ED00F7A20B /* text_format_unittest_data.txt in Resources */,
				3F26F7471B909AD300428569 /* delimitedFile.dat in Resources */,
				3F9301421A0964ED00F7A20B /* text_format_unittest_extensions_data.txt in Resources */,
				3F93013F1A0964ED00F7A20B /* golden_message in Resources */,
			);
			runOnlyForDeploymentPostprocessing = 0;
		};
/* End PBXResourcesBuildPhase section */

/* Begin PBXSourcesBuildPhase section */
<<<<<<< HEAD
=======
		3F31A1A41BA199C000F477C1 /* Sources */ = {
			isa = PBXSourcesBuildPhase;
			buildActionMask = 2147483647;
			files = (
				3F89A8351C396BD8009876B8 /* CodedOutputStream.swift in Sources */,
				3F89A8491C396BD8009876B8 /* WireFormat.swift in Sources */,
				3F89A83F1C396BD8009876B8 /* Google.Protobuf.Empty.proto.swift in Sources */,
				3F89A83E1C396BD8009876B8 /* Google.Protobuf.Duration.proto.swift in Sources */,
				3F89A8371C396BD8009876B8 /* ExtendableMessage.swift in Sources */,
				3F89A8441C396BD8009876B8 /* Google.Protobuf.Timestamp.proto.swift in Sources */,
				3F89A8471C396BD8009876B8 /* RingBuffer.swift in Sources */,
				3F89A83C1C396BD8009876B8 /* Google.Protobuf.Api.proto.swift in Sources */,
				3F89A8361C396BD8009876B8 /* ConcreateExtensionField.swift in Sources */,
				3F89A8421C396BD8009876B8 /* Google.Protobuf.Struct.proto.swift in Sources */,
				3F89A8481C396BD8009876B8 /* UnknownFieldSet.swift in Sources */,
				3F89A8341C396BD8009876B8 /* CodedInputStream.swift in Sources */,
				3F89A8381C396BD8009876B8 /* ExtensionRegistry.swift in Sources */,
				3F89A83A1C396BD8009876B8 /* GeneratedMessage.swift in Sources */,
				3F89A8391C396BD8009876B8 /* Field.swift in Sources */,
				3F89A83D1C396BD8009876B8 /* Google.Protobuf.Descriptor.proto.swift in Sources */,
				3F89A8411C396BD8009876B8 /* Google.Protobuf.SourceContext.proto.swift in Sources */,
				3F89A8461C396BD8009876B8 /* Google.Protobuf.Wrappers.proto.swift in Sources */,
				3F22755C1D5201BC00FBB3DF /* Google.Protobuf.Type.proto.swift in Sources */,
				3F22755B1D5201BC00FBB3DF /* Google.Protobuf.Any.proto.swift in Sources */,
				3F89A8331C396BD8009876B8 /* AbstractMessage.swift in Sources */,
				3F89A8431C396BD8009876B8 /* Google.Protobuf.SwiftDescriptor.proto.swift in Sources */,
				3F89A8401C396BD8009876B8 /* Google.Protobuf.FieldMask.proto.swift in Sources */,
			);
			runOnlyForDeploymentPostprocessing = 0;
		};
		3F4106171A1A667700742090 /* Sources */ = {
			isa = PBXSourcesBuildPhase;
			buildActionMask = 2147483647;
			files = (
				3F89A81E1C396BD6009876B8 /* CodedOutputStream.swift in Sources */,
				3F89A8321C396BD6009876B8 /* WireFormat.swift in Sources */,
				3F89A8281C396BD6009876B8 /* Google.Protobuf.Empty.proto.swift in Sources */,
				3F89A8271C396BD6009876B8 /* Google.Protobuf.Duration.proto.swift in Sources */,
				3F89A8201C396BD6009876B8 /* ExtendableMessage.swift in Sources */,
				3F89A82D1C396BD6009876B8 /* Google.Protobuf.Timestamp.proto.swift in Sources */,
				3F89A8301C396BD6009876B8 /* RingBuffer.swift in Sources */,
				3F89A8251C396BD6009876B8 /* Google.Protobuf.Api.proto.swift in Sources */,
				3F89A81F1C396BD6009876B8 /* ConcreateExtensionField.swift in Sources */,
				3F89A82B1C396BD6009876B8 /* Google.Protobuf.Struct.proto.swift in Sources */,
				3F89A8311C396BD6009876B8 /* UnknownFieldSet.swift in Sources */,
				3F89A81D1C396BD6009876B8 /* CodedInputStream.swift in Sources */,
				3F89A8211C396BD6009876B8 /* ExtensionRegistry.swift in Sources */,
				3F89A8231C396BD6009876B8 /* GeneratedMessage.swift in Sources */,
				3F89A8221C396BD6009876B8 /* Field.swift in Sources */,
				3F89A8261C396BD6009876B8 /* Google.Protobuf.Descriptor.proto.swift in Sources */,
				3F89A82A1C396BD6009876B8 /* Google.Protobuf.SourceContext.proto.swift in Sources */,
				3F89A82F1C396BD6009876B8 /* Google.Protobuf.Wrappers.proto.swift in Sources */,
				3F22755A1D5201BB00FBB3DF /* Google.Protobuf.Type.proto.swift in Sources */,
				3F2275591D5201BB00FBB3DF /* Google.Protobuf.Any.proto.swift in Sources */,
				3F89A81C1C396BD6009876B8 /* AbstractMessage.swift in Sources */,
				3F89A82C1C396BD6009876B8 /* Google.Protobuf.SwiftDescriptor.proto.swift in Sources */,
				3F89A8291C396BD6009876B8 /* Google.Protobuf.FieldMask.proto.swift in Sources */,
			);
			runOnlyForDeploymentPostprocessing = 0;
		};
		3F4106221A1A667800742090 /* Sources */ = {
			isa = PBXSourcesBuildPhase;
			buildActionMask = 2147483647;
			files = (
				3FE642271B53AE4000BDAE9A /* UnittestDropUnknownFields.UnittestDropUnknownFields.proto.swift in Sources */,
				3FE642231B53AE4000BDAE9A /* ProtobufUnittestNoArena.UnittestNoArena.proto.swift in Sources */,
				3FC5190F1B1C7EB100436FA6 /* ThreadingTest.swift in Sources */,
				3FE642091B53AE4000BDAE9A /* Proto3PreserveUnknownEnumUnittest.UnittestPreserveUnknownEnum.proto.swift in Sources */,
				3FE642151B53AE4000BDAE9A /* ProtobufUnittest.UnittestMset.proto.swift in Sources */,
				3FE641FF1B53AE4000BDAE9A /* Google.Protobuf.UnittestEnormousDescriptor.proto.swift in Sources */,
				3FE642211B53AE4000BDAE9A /* ProtobufUnittestImport.UnittestImportPublicLite.proto.swift in Sources */,
				3FE6422B1B53AE4000BDAE9A /* UnittestThreading.proto.swift in Sources */,
				3FE6421F1B53AE4000BDAE9A /* ProtobufUnittestImport.UnittestImportPublic.proto.swift in Sources */,
				3FE642011B53AE4000BDAE9A /* Proto2ArenaUnittest.UnittestArena.proto.swift in Sources */,
				3FE641F91B53AE4000BDAE9A /* Bar.Foo.proto.swift in Sources */,
				3F4106471A1A677A00742090 /* CodedInputStreamTests.swift in Sources */,
				3FE642031B53AE4000BDAE9A /* Proto2ArenaUnittest.UnittestNoArenaImport.proto.swift in Sources */,
				3FE641A51B53A6BC00BDAE9A /* MapFieldsTests.swift in Sources */,
				3FCFED1E1D7B008D006CF502 /* UnittestErrorType.proto.swift in Sources */,
				3F4106481A1A677A00742090 /* CodedOuputStreamTests.swift in Sources */,
				3F4106491A1A677A00742090 /* SmallBlockInputStream.swift in Sources */,
				3F41064A1A1A677A00742090 /* ProtocolBuffersTests.swift in Sources */,
				3F41064B1A1A677A00742090 /* TestUtilities.swift in Sources */,
				3F41064D1A1A677A00742090 /* GeneratedMessageTests.swift in Sources */,
				3FE6421B1B53AE4000BDAE9A /* ProtobufUnittestImport.UnittestImport.proto.swift in Sources */,
				3FE641FB1B53AE4000BDAE9A /* Baz.Foo.proto.swift in Sources */,
				3FE642131B53AE4000BDAE9A /* ProtobufUnittest.UnittestLiteImportsNonlite.proto.swift in Sources */,
				3FE642251B53AE4000BDAE9A /* SwiftProtobufUnittest.UnittestMaps.proto.swift in Sources */,
				3FC519341B1E11F000436FA6 /* Performance.proto.swift in Sources */,
				3FE642291B53AE4000BDAE9A /* UnittestEmpty.proto.swift in Sources */,
				3F41064E1A1A677A00742090 /* MessageTests.swift in Sources */,
				3FE642171B53AE4000BDAE9A /* ProtobufUnittest.UnittestOptimizeFor.proto.swift in Sources */,
				3FE6420F1B53AE4000BDAE9A /* ProtobufUnittest.UnittestEmbedOptimizeFor.proto.swift in Sources */,
				3FE6421D1B53AE4000BDAE9A /* ProtobufUnittestImport.UnittestImportLite.proto.swift in Sources */,
				3FE6420B1B53AE4000BDAE9A /* ProtobufUnittest.Unittest.proto.swift in Sources */,
				3FE641FD1B53AE4000BDAE9A /* Google.Protobuf.NoGenericServicesTest.UnittestNoGenericServices.proto.swift in Sources */,
				3F41064F1A1A677A00742090 /* SizeTest.swift in Sources */,
				3FE642191B53AE4000BDAE9A /* ProtobufUnittest.UnittestWellKnownTypes.proto.swift in Sources */,
				3F4106501A1A677A00742090 /* WireFormatTests.swift in Sources */,
				3FE642051B53AE4000BDAE9A /* Proto2NofieldpresenceUnittest.UnittestNoFieldPresence.proto.swift in Sources */,
				3FE6420D1B53AE4000BDAE9A /* ProtobufUnittest.UnittestCustomOptions.proto.swift in Sources */,
				3F4106511A1A677A00742090 /* UnknowFieldsTests.swift in Sources */,
				3FE642071B53AE4000BDAE9A /* Proto3ArenaUnittest.UnittestProto3Arena.proto.swift in Sources */,
				3FE642111B53AE4000BDAE9A /* ProtobufUnittest.UnittestLite.proto.swift in Sources */,
			);
			runOnlyForDeploymentPostprocessing = 0;
		};
>>>>>>> ba7ca9d7
		3F85569419C71BCF003802F2 /* Sources */ = {
			isa = PBXSourcesBuildPhase;
			buildActionMask = 2147483647;
			files = (
				3F89A8041C396BA9009876B8 /* CodedOutputStream.swift in Sources */,
				3F89A8191C396BA9009876B8 /* WireFormat.swift in Sources */,
				3F89A80E1C396BA9009876B8 /* Google.Protobuf.Empty.proto.swift in Sources */,
				3F89A80D1C396BA9009876B8 /* Google.Protobuf.Duration.proto.swift in Sources */,
				3F89A8061C396BA9009876B8 /* ExtendableMessage.swift in Sources */,
				3F89A8131C396BA9009876B8 /* Google.Protobuf.Timestamp.proto.swift in Sources */,
				3F89A8171C396BA9009876B8 /* RingBuffer.swift in Sources */,
				3F89A80B1C396BA9009876B8 /* Google.Protobuf.Api.proto.swift in Sources */,
				3F89A8051C396BA9009876B8 /* ConcreateExtensionField.swift in Sources */,
				3F89A8111C396BA9009876B8 /* Google.Protobuf.Struct.proto.swift in Sources */,
				3F89A8181C396BA9009876B8 /* UnknownFieldSet.swift in Sources */,
				3F89A8031C396BA9009876B8 /* CodedInputStream.swift in Sources */,
				3F89A8071C396BA9009876B8 /* ExtensionRegistry.swift in Sources */,
				3F89A8091C396BA9009876B8 /* GeneratedMessage.swift in Sources */,
				3F89A8081C396BA9009876B8 /* Field.swift in Sources */,
				3F89A80C1C396BA9009876B8 /* Google.Protobuf.Descriptor.proto.swift in Sources */,
				3F89A8101C396BA9009876B8 /* Google.Protobuf.SourceContext.proto.swift in Sources */,
				3FCFED201D7B00E4006CF502 /* ErrorHandlingTest.swift in Sources */,
				3F89A8151C396BA9009876B8 /* Google.Protobuf.Wrappers.proto.swift in Sources */,
				3F586C3A1D50EE720015E6F5 /* Google.Protobuf.Type.proto.swift in Sources */,
				3F586C391D50EE720015E6F5 /* Google.Protobuf.Any.proto.swift in Sources */,
				3F89A8021C396BA9009876B8 /* AbstractMessage.swift in Sources */,
				3F89A8121C396BA9009876B8 /* Google.Protobuf.SwiftDescriptor.proto.swift in Sources */,
				3F89A80F1C396BA9009876B8 /* Google.Protobuf.FieldMask.proto.swift in Sources */,
			);
			runOnlyForDeploymentPostprocessing = 0;
		};
<<<<<<< HEAD
		3FAEDBA61D71A3BF0007DF99 /* Sources */ = {
			isa = PBXSourcesBuildPhase;
			buildActionMask = 2147483647;
			files = (
				3FAEDBA71D71A3BF0007DF99 /* ThreadingTest.swift in Sources */,
				3FAEDBA81D71A3BF0007DF99 /* ProtobufUnittest.UnittestLiteImportsNonlite.proto.swift in Sources */,
				3FAEDBA91D71A3BF0007DF99 /* ProtobufUnittest.UnittestEmbedOptimizeFor.proto.swift in Sources */,
				3FAEDBAA1D71A3BF0007DF99 /* ProtobufUnittest.UnittestLite.proto.swift in Sources */,
				3FAEDBAB1D71A3BF0007DF99 /* CodedInputStreamTests.swift in Sources */,
				3FCFED1A1D7AF9C5006CF502 /* ErrorHandlingTest.swift in Sources */,
				3FAEDBAC1D71A3BF0007DF99 /* ProtobufUnittest.UnittestCustomOptions.proto.swift in Sources */,
				3FAEDBAD1D71A3BF0007DF99 /* Baz.Foo.proto.swift in Sources */,
				3FAEDBAE1D71A3BF0007DF99 /* CodedOuputStreamTests.swift in Sources */,
				3FAEDBAF1D71A3BF0007DF99 /* SmallBlockInputStream.swift in Sources */,
				3FAEDBB01D71A3BF0007DF99 /* ProtobufUnittest.UnittestOptimizeFor.proto.swift in Sources */,
				3FAEDBB11D71A3BF0007DF99 /* ProtobufUnittest.Unittest.proto.swift in Sources */,
				3FAEDBB21D71A3BF0007DF99 /* ProtocolBuffersTests.swift in Sources */,
				3FAEDBB31D71A3BF0007DF99 /* ProtobufUnittestImport.UnittestImportPublic.proto.swift in Sources */,
				3FAEDBB41D71A3BF0007DF99 /* ProtobufUnittestImport.UnittestImport.proto.swift in Sources */,
				3FAEDBB51D71A3BF0007DF99 /* TestUtilities.swift in Sources */,
				3FAEDBB61D71A3BF0007DF99 /* UnittestEmpty.proto.swift in Sources */,
				3FAEDBB71D71A3BF0007DF99 /* Google.Protobuf.UnittestEnormousDescriptor.proto.swift in Sources */,
				3FAEDBB81D71A3BF0007DF99 /* ProtobufUnittestImport.UnittestImportLite.proto.swift in Sources */,
				3FAEDBB91D71A3BF0007DF99 /* GeneratedMessageTests.swift in Sources */,
				3FAEDBBA1D71A3BF0007DF99 /* ProtobufUnittestImport.UnittestImportPublicLite.proto.swift in Sources */,
				3FAEDBBB1D71A3BF0007DF99 /* Performance.proto.swift in Sources */,
				3FAEDBBC1D71A3BF0007DF99 /* Bar.Foo.proto.swift in Sources */,
				3FAEDBBD1D71A3BF0007DF99 /* MessageTests.swift in Sources */,
				3FAEDBBE1D71A3BF0007DF99 /* Google.Protobuf.NoGenericServicesTest.UnittestNoGenericServices.proto.swift in Sources */,
				3FCFED161D7AED82006CF502 /* UnittestErrorType.proto.swift in Sources */,
				3FAEDBBF1D71A3BF0007DF99 /* ProtobufUnittest.UnittestMset.proto.swift in Sources */,
				3FAEDBC01D71A3BF0007DF99 /* SizeTest.swift in Sources */,
				3FAEDBC11D71A3BF0007DF99 /* WireFormatTests.swift in Sources */,
				3FAEDBC21D71A3BF0007DF99 /* UnknowFieldsTests.swift in Sources */,
=======
		3F8556A019C71BCF003802F2 /* Sources */ = {
			isa = PBXSourcesBuildPhase;
			buildActionMask = 2147483647;
			files = (
				3FE642261B53AE4000BDAE9A /* UnittestDropUnknownFields.UnittestDropUnknownFields.proto.swift in Sources */,
				3FE642221B53AE4000BDAE9A /* ProtobufUnittestNoArena.UnittestNoArena.proto.swift in Sources */,
				3FC5190E1B1C7EB100436FA6 /* ThreadingTest.swift in Sources */,
				3FE642081B53AE4000BDAE9A /* Proto3PreserveUnknownEnumUnittest.UnittestPreserveUnknownEnum.proto.swift in Sources */,
				3FE642141B53AE4000BDAE9A /* ProtobufUnittest.UnittestMset.proto.swift in Sources */,
				3FE641FE1B53AE4000BDAE9A /* Google.Protobuf.UnittestEnormousDescriptor.proto.swift in Sources */,
				3FE642201B53AE4000BDAE9A /* ProtobufUnittestImport.UnittestImportPublicLite.proto.swift in Sources */,
				3FE6422A1B53AE4000BDAE9A /* UnittestThreading.proto.swift in Sources */,
				3FE6421E1B53AE4000BDAE9A /* ProtobufUnittestImport.UnittestImportPublic.proto.swift in Sources */,
				3FE642001B53AE4000BDAE9A /* Proto2ArenaUnittest.UnittestArena.proto.swift in Sources */,
				3FE641F81B53AE4000BDAE9A /* Bar.Foo.proto.swift in Sources */,
				3FC236AE1A18E3120006EC7D /* UnknowFieldsTests.swift in Sources */,
				3FE642021B53AE4000BDAE9A /* Proto2ArenaUnittest.UnittestNoArenaImport.proto.swift in Sources */,
				3FE641A41B53A6BC00BDAE9A /* MapFieldsTests.swift in Sources */,
				3FCFED1D1D7B008C006CF502 /* UnittestErrorType.proto.swift in Sources */,
				3FEFE99F1A12612E005DEAF3 /* MessageTests.swift in Sources */,
				3F813FF41A1030000008F493 /* SizeTest.swift in Sources */,
				3F8556D119C71C05003802F2 /* CodedInputStreamTests.swift in Sources */,
				3F8556A919C71BCF003802F2 /* ProtocolBuffersTests.swift in Sources */,
				3F8556D319C71C05003802F2 /* SmallBlockInputStream.swift in Sources */,
				3FE6421A1B53AE4000BDAE9A /* ProtobufUnittestImport.UnittestImport.proto.swift in Sources */,
				3FE641FA1B53AE4000BDAE9A /* Baz.Foo.proto.swift in Sources */,
				3FE642121B53AE4000BDAE9A /* ProtobufUnittest.UnittestLiteImportsNonlite.proto.swift in Sources */,
				3FE642241B53AE4000BDAE9A /* SwiftProtobufUnittest.UnittestMaps.proto.swift in Sources */,
				3FC519331B1E11F000436FA6 /* Performance.proto.swift in Sources */,
				3FE642281B53AE4000BDAE9A /* UnittestEmpty.proto.swift in Sources */,
				3F4375BE19E44ADF007C23B1 /* TestUtilities.swift in Sources */,
				3FE642161B53AE4000BDAE9A /* ProtobufUnittest.UnittestOptimizeFor.proto.swift in Sources */,
				3FE6420E1B53AE4000BDAE9A /* ProtobufUnittest.UnittestEmbedOptimizeFor.proto.swift in Sources */,
				3FE6421C1B53AE4000BDAE9A /* ProtobufUnittestImport.UnittestImportLite.proto.swift in Sources */,
				3FE6420A1B53AE4000BDAE9A /* ProtobufUnittest.Unittest.proto.swift in Sources */,
				3FE641FC1B53AE4000BDAE9A /* Google.Protobuf.NoGenericServicesTest.UnittestNoGenericServices.proto.swift in Sources */,
				3F9301391A095F2B00F7A20B /* GeneratedMessageTests.swift in Sources */,
				3FE642181B53AE4000BDAE9A /* ProtobufUnittest.UnittestWellKnownTypes.proto.swift in Sources */,
				3F813FF61A12C0E90008F493 /* WireFormatTests.swift in Sources */,
				3FE642041B53AE4000BDAE9A /* Proto2NofieldpresenceUnittest.UnittestNoFieldPresence.proto.swift in Sources */,
				3FE6420C1B53AE4000BDAE9A /* ProtobufUnittest.UnittestCustomOptions.proto.swift in Sources */,
				3F8556D219C71C05003802F2 /* CodedOuputStreamTests.swift in Sources */,
				3FE642061B53AE4000BDAE9A /* Proto3ArenaUnittest.UnittestProto3Arena.proto.swift in Sources */,
				3FE642101B53AE4000BDAE9A /* ProtobufUnittest.UnittestLite.proto.swift in Sources */,
>>>>>>> ba7ca9d7
			);
			runOnlyForDeploymentPostprocessing = 0;
		};
/* End PBXSourcesBuildPhase section */

<<<<<<< HEAD
/* Begin XCBuildConfiguration section */
=======
/* Begin PBXTargetDependency section */
		3F4106431A1A674800742090 /* PBXTargetDependency */ = {
			isa = PBXTargetDependency;
			target = 3F41061B1A1A667700742090 /* ProtocolBuffers(OSX) */;
			targetProxy = 3F4106421A1A674800742090 /* PBXContainerItemProxy */;
		};
		3F8556D619C71C3F003802F2 /* PBXTargetDependency */ = {
			isa = PBXTargetDependency;
			target = 3F85569819C71BCF003802F2 /* ProtocolBuffers */;
			targetProxy = 3F8556D519C71C3F003802F2 /* PBXContainerItemProxy */;
		};
/* End PBXTargetDependency section */

/* Begin XCBuildConfiguration section */
		3F31A1AF1BA199C000F477C1 /* Debug */ = {
			isa = XCBuildConfiguration;
			buildSettings = {
				DEBUG_INFORMATION_FORMAT = dwarf;
				DEFINES_MODULE = YES;
				DYLIB_COMPATIBILITY_VERSION = 1;
				DYLIB_CURRENT_VERSION = 1;
				DYLIB_INSTALL_NAME_BASE = "@rpath";
				GCC_NO_COMMON_BLOCKS = YES;
				INFOPLIST_FILE = ProtocolBuffers/Info.plist;
				INSTALL_PATH = "$(LOCAL_LIBRARY_DIR)/Frameworks";
				LD_RUNPATH_SEARCH_PATHS = "$(inherited) @executable_path/Frameworks @loader_path/Frameworks";
				PRODUCT_BUNDLE_IDENTIFIER = com.alexeyxo.ProtocolBuffers;
				PRODUCT_NAME = ProtocolBuffers;
				SDKROOT = watchos;
				SKIP_INSTALL = YES;
				TARGETED_DEVICE_FAMILY = 4;
				WATCHOS_DEPLOYMENT_TARGET = 2.0;
			};
			name = Debug;
		};
		3F31A1B01BA199C000F477C1 /* Release */ = {
			isa = XCBuildConfiguration;
			buildSettings = {
				COPY_PHASE_STRIP = NO;
				DEBUG_INFORMATION_FORMAT = "dwarf-with-dsym";
				DEFINES_MODULE = YES;
				DYLIB_COMPATIBILITY_VERSION = 1;
				DYLIB_CURRENT_VERSION = 1;
				DYLIB_INSTALL_NAME_BASE = "@rpath";
				GCC_NO_COMMON_BLOCKS = YES;
				INFOPLIST_FILE = ProtocolBuffers/Info.plist;
				INSTALL_PATH = "$(LOCAL_LIBRARY_DIR)/Frameworks";
				LD_RUNPATH_SEARCH_PATHS = "$(inherited) @executable_path/Frameworks @loader_path/Frameworks";
				PRODUCT_BUNDLE_IDENTIFIER = com.alexeyxo.ProtocolBuffers;
				PRODUCT_NAME = ProtocolBuffers;
				SDKROOT = watchos;
				SKIP_INSTALL = YES;
				SWIFT_OPTIMIZATION_LEVEL = "-Owholemodule";
				TARGETED_DEVICE_FAMILY = 4;
				WATCHOS_DEPLOYMENT_TARGET = 2.0;
			};
			name = Release;
		};
		3F4106301A1A667800742090 /* Debug */ = {
			isa = XCBuildConfiguration;
			buildSettings = {
				ALWAYS_EMBED_SWIFT_STANDARD_LIBRARIES = NO;
				"CODE_SIGN_IDENTITY[sdk=iphoneos*]" = "Mac Developer";
				COMBINE_HIDPI_IMAGES = YES;
				DEFINES_MODULE = YES;
				DYLIB_COMPATIBILITY_VERSION = 1;
				DYLIB_CURRENT_VERSION = 1;
				DYLIB_INSTALL_NAME_BASE = "@rpath";
				FRAMEWORK_VERSION = A;
				GCC_PREPROCESSOR_DEFINITIONS = (
					"DEBUG=1",
					"$(inherited)",
				);
				INFOPLIST_FILE = ProtocolBuffers/Info.plist;
				INSTALL_PATH = "$(LOCAL_LIBRARY_DIR)/Frameworks";
				LD_RUNPATH_SEARCH_PATHS = "$(inherited) @executable_path/../Frameworks @loader_path/Frameworks";
				MACOSX_DEPLOYMENT_TARGET = 10.10;
				PRODUCT_BUNDLE_IDENTIFIER = com.alexeyxo.ProtocolBuffers;
				PRODUCT_NAME = ProtocolBuffers;
				SDKROOT = macosx;
				SKIP_INSTALL = YES;
				SWIFT_OPTIMIZATION_LEVEL = "-Onone";
			};
			name = Debug;
		};
		3F4106311A1A667800742090 /* Release */ = {
			isa = XCBuildConfiguration;
			buildSettings = {
				ALWAYS_EMBED_SWIFT_STANDARD_LIBRARIES = NO;
				"CODE_SIGN_IDENTITY[sdk=iphoneos*]" = "Mac Developer";
				COMBINE_HIDPI_IMAGES = YES;
				DEBUG_INFORMATION_FORMAT = "dwarf-with-dsym";
				DEFINES_MODULE = YES;
				DYLIB_COMPATIBILITY_VERSION = 1;
				DYLIB_CURRENT_VERSION = 1;
				DYLIB_INSTALL_NAME_BASE = "@rpath";
				FRAMEWORK_VERSION = A;
				INFOPLIST_FILE = ProtocolBuffers/Info.plist;
				INSTALL_PATH = "$(LOCAL_LIBRARY_DIR)/Frameworks";
				LD_RUNPATH_SEARCH_PATHS = "$(inherited) @executable_path/../Frameworks @loader_path/Frameworks";
				MACOSX_DEPLOYMENT_TARGET = 10.10;
				PRODUCT_BUNDLE_IDENTIFIER = com.alexeyxo.ProtocolBuffers;
				PRODUCT_NAME = ProtocolBuffers;
				SDKROOT = macosx;
				SKIP_INSTALL = YES;
				SWIFT_OPTIMIZATION_LEVEL = "-Owholemodule";
			};
			name = Release;
		};
		3F4106331A1A667800742090 /* Debug */ = {
			isa = XCBuildConfiguration;
			buildSettings = {
				ALWAYS_EMBED_SWIFT_STANDARD_LIBRARIES = YES;
				COMBINE_HIDPI_IMAGES = YES;
				FRAMEWORK_SEARCH_PATHS = (
					"$(DEVELOPER_FRAMEWORKS_DIR)",
					"$(inherited)",
				);
				GCC_OPTIMIZATION_LEVEL = 0;
				GCC_PREPROCESSOR_DEFINITIONS = (
					"DEBUG=1",
					"$(inherited)",
				);
				INFOPLIST_FILE = "ProtocolBuffers(OSX)Tests/Info.plist";
				LD_RUNPATH_SEARCH_PATHS = "$(inherited) @executable_path/../Frameworks @loader_path/../Frameworks";
				MACOSX_DEPLOYMENT_TARGET = 10.10;
				PRODUCT_BUNDLE_IDENTIFIER = "com.alexeyxo.$(PRODUCT_NAME:rfc1034identifier)";
				PRODUCT_NAME = "$(TARGET_NAME)";
				SDKROOT = macosx;
				SWIFT_OPTIMIZATION_LEVEL = "-Onone";
				SWIFT_VERSION = 3.0;
			};
			name = Debug;
		};
		3F4106341A1A667800742090 /* Release */ = {
			isa = XCBuildConfiguration;
			buildSettings = {
				ALWAYS_EMBED_SWIFT_STANDARD_LIBRARIES = YES;
				COMBINE_HIDPI_IMAGES = YES;
				DEBUG_INFORMATION_FORMAT = "dwarf-with-dsym";
				FRAMEWORK_SEARCH_PATHS = (
					"$(DEVELOPER_FRAMEWORKS_DIR)",
					"$(inherited)",
				);
				INFOPLIST_FILE = "ProtocolBuffers(OSX)Tests/Info.plist";
				LD_RUNPATH_SEARCH_PATHS = "$(inherited) @executable_path/../Frameworks @loader_path/../Frameworks";
				MACOSX_DEPLOYMENT_TARGET = 10.10;
				PRODUCT_BUNDLE_IDENTIFIER = "com.alexeyxo.$(PRODUCT_NAME:rfc1034identifier)";
				PRODUCT_NAME = "$(TARGET_NAME)";
				SDKROOT = macosx;
				SWIFT_OPTIMIZATION_LEVEL = "-Owholemodule";
				SWIFT_VERSION = 3.0;
			};
			name = Release;
		};
>>>>>>> ba7ca9d7
		3F8556AA19C71BCF003802F2 /* Debug */ = {
			isa = XCBuildConfiguration;
			buildSettings = {
				ALWAYS_SEARCH_USER_PATHS = NO;
				CLANG_CXX_LANGUAGE_STANDARD = "gnu++0x";
				CLANG_CXX_LIBRARY = "libc++";
				CLANG_ENABLE_MODULES = YES;
				CLANG_ENABLE_OBJC_ARC = YES;
				CLANG_WARN_BOOL_CONVERSION = YES;
				CLANG_WARN_CONSTANT_CONVERSION = YES;
				CLANG_WARN_DIRECT_OBJC_ISA_USAGE = YES_ERROR;
				CLANG_WARN_EMPTY_BODY = YES;
				CLANG_WARN_ENUM_CONVERSION = YES;
				CLANG_WARN_INT_CONVERSION = YES;
				CLANG_WARN_OBJC_ROOT_CLASS = YES_ERROR;
				CLANG_WARN_UNREACHABLE_CODE = YES;
				CLANG_WARN__DUPLICATE_METHOD_MATCH = YES;
				"CODE_SIGN_IDENTITY[sdk=iphoneos*]" = "iPhone Developer";
				COPY_PHASE_STRIP = NO;
				CURRENT_PROJECT_VERSION = 1;
				ENABLE_STRICT_OBJC_MSGSEND = YES;
				ENABLE_TESTABILITY = YES;
				GCC_C_LANGUAGE_STANDARD = gnu99;
				GCC_DYNAMIC_NO_PIC = NO;
				GCC_NO_COMMON_BLOCKS = YES;
				GCC_OPTIMIZATION_LEVEL = 0;
				GCC_PREPROCESSOR_DEFINITIONS = (
					"DEBUG=1",
					"$(inherited)",
				);
				GCC_SYMBOLS_PRIVATE_EXTERN = NO;
				GCC_WARN_64_TO_32_BIT_CONVERSION = YES;
				GCC_WARN_ABOUT_RETURN_TYPE = YES_ERROR;
				GCC_WARN_UNDECLARED_SELECTOR = YES;
				GCC_WARN_UNINITIALIZED_AUTOS = YES_AGGRESSIVE;
				GCC_WARN_UNUSED_FUNCTION = YES;
				GCC_WARN_UNUSED_VARIABLE = YES;
				IPHONEOS_DEPLOYMENT_TARGET = 8.0;
				MACOSX_DEPLOYMENT_TARGET = 10.10;
				MTL_ENABLE_DEBUG_INFO = YES;
				ONLY_ACTIVE_ARCH = YES;
				SDKROOT = iphoneos;
				SWIFT_OPTIMIZATION_LEVEL = "-Onone";
				SWIFT_VERSION = 3.0;
				TARGETED_DEVICE_FAMILY = "1,2";
				VERSIONING_SYSTEM = "apple-generic";
				VERSION_INFO_PREFIX = "";
				WATCHOS_DEPLOYMENT_TARGET = 2.0;
			};
			name = Debug;
		};
		3F8556AB19C71BCF003802F2 /* Release */ = {
			isa = XCBuildConfiguration;
			buildSettings = {
				ALWAYS_SEARCH_USER_PATHS = NO;
				CLANG_CXX_LANGUAGE_STANDARD = "gnu++0x";
				CLANG_CXX_LIBRARY = "libc++";
				CLANG_ENABLE_MODULES = YES;
				CLANG_ENABLE_OBJC_ARC = YES;
				CLANG_WARN_BOOL_CONVERSION = YES;
				CLANG_WARN_CONSTANT_CONVERSION = YES;
				CLANG_WARN_DIRECT_OBJC_ISA_USAGE = YES_ERROR;
				CLANG_WARN_EMPTY_BODY = YES;
				CLANG_WARN_ENUM_CONVERSION = YES;
				CLANG_WARN_INT_CONVERSION = YES;
				CLANG_WARN_OBJC_ROOT_CLASS = YES_ERROR;
				CLANG_WARN_UNREACHABLE_CODE = YES;
				CLANG_WARN__DUPLICATE_METHOD_MATCH = YES;
				"CODE_SIGN_IDENTITY[sdk=iphoneos*]" = "iPhone Developer";
				COPY_PHASE_STRIP = YES;
				CURRENT_PROJECT_VERSION = 1;
				ENABLE_NS_ASSERTIONS = NO;
				ENABLE_STRICT_OBJC_MSGSEND = YES;
				GCC_C_LANGUAGE_STANDARD = gnu99;
				GCC_NO_COMMON_BLOCKS = YES;
				GCC_WARN_64_TO_32_BIT_CONVERSION = YES;
				GCC_WARN_ABOUT_RETURN_TYPE = YES_ERROR;
				GCC_WARN_UNDECLARED_SELECTOR = YES;
				GCC_WARN_UNINITIALIZED_AUTOS = YES_AGGRESSIVE;
				GCC_WARN_UNUSED_FUNCTION = YES;
				GCC_WARN_UNUSED_VARIABLE = YES;
				IPHONEOS_DEPLOYMENT_TARGET = 8.0;
				MACOSX_DEPLOYMENT_TARGET = 10.10;
				MTL_ENABLE_DEBUG_INFO = NO;
				SDKROOT = iphoneos;
				SWIFT_VERSION = 3.0;
				TARGETED_DEVICE_FAMILY = "1,2";
				VALIDATE_PRODUCT = YES;
				VERSIONING_SYSTEM = "apple-generic";
				VERSION_INFO_PREFIX = "";
				WATCHOS_DEPLOYMENT_TARGET = 2.0;
			};
			name = Release;
		};
		3F8556AD19C71BCF003802F2 /* Debug */ = {
			isa = XCBuildConfiguration;
			buildSettings = {
				CODE_SIGN_IDENTITY = "iPhone Developer";
				"CODE_SIGN_IDENTITY[sdk=iphoneos*]" = "iPhone Developer";
				DEFINES_MODULE = YES;
				DYLIB_COMPATIBILITY_VERSION = 1;
				DYLIB_CURRENT_VERSION = 1;
				DYLIB_INSTALL_NAME_BASE = "@rpath";
				INFOPLIST_FILE = ProtocolBuffers/Info.plist;
				INSTALL_PATH = "$(LOCAL_LIBRARY_DIR)/Frameworks";
				IPHONEOS_DEPLOYMENT_TARGET = 8.0;
				LD_RUNPATH_SEARCH_PATHS = "$(inherited) @executable_path/Frameworks @loader_path/Frameworks";
				MACOSX_DEPLOYMENT_TARGET = 10.10;
				PRODUCT_BUNDLE_IDENTIFIER = com.alexeyxo.ProtocolBuffers;
				PRODUCT_NAME = ProtocolBuffers;
				SKIP_INSTALL = YES;
				SWIFT_VERSION = 3.0;
				TARGETED_DEVICE_FAMILY = "1,2";
				WATCHOS_DEPLOYMENT_TARGET = 2.0;
			};
			name = Debug;
		};
		3F8556AE19C71BCF003802F2 /* Release */ = {
			isa = XCBuildConfiguration;
			buildSettings = {
				CODE_SIGN_IDENTITY = "iPhone Developer";
				"CODE_SIGN_IDENTITY[sdk=iphoneos*]" = "iPhone Developer";
				DEFINES_MODULE = YES;
				DYLIB_COMPATIBILITY_VERSION = 1;
				DYLIB_CURRENT_VERSION = 1;
				DYLIB_INSTALL_NAME_BASE = "@rpath";
				INFOPLIST_FILE = ProtocolBuffers/Info.plist;
				INSTALL_PATH = "$(LOCAL_LIBRARY_DIR)/Frameworks";
				IPHONEOS_DEPLOYMENT_TARGET = 8.0;
				LD_RUNPATH_SEARCH_PATHS = "$(inherited) @executable_path/Frameworks @loader_path/Frameworks";
				MACOSX_DEPLOYMENT_TARGET = 10.10;
				PRODUCT_BUNDLE_IDENTIFIER = com.alexeyxo.ProtocolBuffers;
				PRODUCT_NAME = ProtocolBuffers;
				SKIP_INSTALL = YES;
				SWIFT_OPTIMIZATION_LEVEL = "-Owholemodule";
				SWIFT_VERSION = 3.0;
				TARGETED_DEVICE_FAMILY = "1,2";
				WATCHOS_DEPLOYMENT_TARGET = 2.0;
			};
			name = Release;
		};
<<<<<<< HEAD
		3FAEDBCC1D71A3BF0007DF99 /* Debug */ = {
			isa = XCBuildConfiguration;
			buildSettings = {
				ALWAYS_EMBED_SWIFT_STANDARD_LIBRARIES = YES;
				COMBINE_HIDPI_IMAGES = YES;
=======
		3F8556B019C71BCF003802F2 /* Debug */ = {
			isa = XCBuildConfiguration;
			buildSettings = {
				ALWAYS_EMBED_SWIFT_STANDARD_LIBRARIES = YES;
>>>>>>> ba7ca9d7
				FRAMEWORK_SEARCH_PATHS = (
					"$(SDKROOT)/Developer/Library/Frameworks",
					"$(inherited)",
					"$SRCROOT/**",
				);
				GCC_PREPROCESSOR_DEFINITIONS = (
					"DEBUG=1",
					"$(inherited)",
				);
				HEADER_SEARCH_PATHS = (
					"$(inherited)",
					/Applications/Xcode.app/Contents/Developer/Toolchains/XcodeDefault.xctoolchain/usr/include,
					"$(SRCROOT)/**",
				);
				INFOPLIST_FILE = ProtocolBuffersTests/Info.plist;
				LD_RUNPATH_SEARCH_PATHS = "$(inherited) @executable_path/Frameworks @loader_path/Frameworks";
				PRODUCT_BUNDLE_IDENTIFIER = "com.alexeyxo.$(PRODUCT_NAME:rfc1034identifier)";
				PRODUCT_NAME = ProtocolBuffersTests;
				SWIFT_VERSION = 3.0;
				USER_HEADER_SEARCH_PATHS = "$(SRCROOT)/**";
			};
			name = Debug;
		};
		3F8556B119C71BCF003802F2 /* Release */ = {
			isa = XCBuildConfiguration;
			buildSettings = {
				ALWAYS_EMBED_SWIFT_STANDARD_LIBRARIES = YES;
				FRAMEWORK_SEARCH_PATHS = (
					"$(SDKROOT)/Developer/Library/Frameworks",
					"$(inherited)",
					"$SRCROOT/**",
				);
				HEADER_SEARCH_PATHS = (
					"$(inherited)",
					/Applications/Xcode.app/Contents/Developer/Toolchains/XcodeDefault.xctoolchain/usr/include,
					"$(SRCROOT)/**",
				);
				INFOPLIST_FILE = ProtocolBuffersTests/Info.plist;
				LD_RUNPATH_SEARCH_PATHS = "$(inherited) @executable_path/Frameworks @loader_path/Frameworks";
				PRODUCT_BUNDLE_IDENTIFIER = "com.alexeyxo.$(PRODUCT_NAME:rfc1034identifier)";
				PRODUCT_NAME = ProtocolBuffersTests;
				SWIFT_OPTIMIZATION_LEVEL = "-Owholemodule";
				SWIFT_VERSION = 3.0;
				USER_HEADER_SEARCH_PATHS = "$(SRCROOT)/**";
			};
			name = Release;
		};
/* End XCBuildConfiguration section */

/* Begin XCConfigurationList section */
		3F85569319C71BCF003802F2 /* Build configuration list for PBXProject "ProtocolBuffers" */ = {
			isa = XCConfigurationList;
			buildConfigurations = (
				3F8556AA19C71BCF003802F2 /* Debug */,
				3F8556AB19C71BCF003802F2 /* Release */,
			);
			defaultConfigurationIsVisible = 0;
			defaultConfigurationName = Release;
		};
		3F8556AC19C71BCF003802F2 /* Build configuration list for PBXNativeTarget "ProtocolBuffers" */ = {
			isa = XCConfigurationList;
			buildConfigurations = (
				3F8556AD19C71BCF003802F2 /* Debug */,
				3F8556AE19C71BCF003802F2 /* Release */,
			);
			defaultConfigurationIsVisible = 0;
			defaultConfigurationName = Release;
		};
<<<<<<< HEAD
		3FAEDBCB1D71A3BF0007DF99 /* Build configuration list for PBXNativeTarget "UnitTesting" */ = {
=======
		3F8556AF19C71BCF003802F2 /* Build configuration list for PBXNativeTarget "UnitTesting" */ = {
>>>>>>> ba7ca9d7
			isa = XCConfigurationList;
			buildConfigurations = (
				3F8556B019C71BCF003802F2 /* Debug */,
				3F8556B119C71BCF003802F2 /* Release */,
			);
			defaultConfigurationIsVisible = 0;
			defaultConfigurationName = Release;
		};
/* End XCConfigurationList section */
	};
	rootObject = 3F85569019C71BCF003802F2 /* Project object */;
}<|MERGE_RESOLUTION|>--- conflicted
+++ resolved
@@ -7,61 +7,6 @@
 	objects = {
 
 /* Begin PBXBuildFile section */
-<<<<<<< HEAD
-		3F67D6261C39762300799056 /* AbstractMessage.swift in Sources */ = {isa = PBXBuildFile; fileRef = 3F67D6181C39762200799056 /* AbstractMessage.swift */; };
-		3F67D6271C39762300799056 /* CodedInputStream.swift in Sources */ = {isa = PBXBuildFile; fileRef = 3F67D6191C39762200799056 /* CodedInputStream.swift */; };
-		3F67D6281C39762300799056 /* CodedOutputStream.swift in Sources */ = {isa = PBXBuildFile; fileRef = 3F67D61A1C39762200799056 /* CodedOutputStream.swift */; };
-		3F67D6291C39762300799056 /* ConcreateExtensionField.swift in Sources */ = {isa = PBXBuildFile; fileRef = 3F67D61B1C39762200799056 /* ConcreateExtensionField.swift */; };
-		3F67D62A1C39762300799056 /* ExtendableMessage.swift in Sources */ = {isa = PBXBuildFile; fileRef = 3F67D61C1C39762200799056 /* ExtendableMessage.swift */; };
-		3F67D62B1C39762300799056 /* ExtensionRegistry.swift in Sources */ = {isa = PBXBuildFile; fileRef = 3F67D61D1C39762200799056 /* ExtensionRegistry.swift */; };
-		3F67D62C1C39762300799056 /* Field.swift in Sources */ = {isa = PBXBuildFile; fileRef = 3F67D61E1C39762300799056 /* Field.swift */; };
-		3F67D62D1C39762300799056 /* GeneratedMessage.swift in Sources */ = {isa = PBXBuildFile; fileRef = 3F67D61F1C39762300799056 /* GeneratedMessage.swift */; };
-		3F67D62E1C39762300799056 /* Google.Protobuf.Descriptor.proto.swift in Sources */ = {isa = PBXBuildFile; fileRef = 3F67D6201C39762300799056 /* Google.Protobuf.Descriptor.proto.swift */; };
-		3F67D62F1C39762300799056 /* Google.Protobuf.SwiftDescriptor.proto.swift in Sources */ = {isa = PBXBuildFile; fileRef = 3F67D6211C39762300799056 /* Google.Protobuf.SwiftDescriptor.proto.swift */; };
-		3F67D6301C39762300799056 /* ProtocolBuffers.h in Headers */ = {isa = PBXBuildFile; fileRef = 3F67D6221C39762300799056 /* ProtocolBuffers.h */; settings = {ATTRIBUTES = (Public, ); }; };
-		3F67D6311C39762300799056 /* RingBuffer.swift in Sources */ = {isa = PBXBuildFile; fileRef = 3F67D6231C39762300799056 /* RingBuffer.swift */; };
-		3F67D6321C39762300799056 /* UnknownFieldSet.swift in Sources */ = {isa = PBXBuildFile; fileRef = 3F67D6241C39762300799056 /* UnknownFieldSet.swift */; };
-		3F67D6331C39762300799056 /* WireFormat.swift in Sources */ = {isa = PBXBuildFile; fileRef = 3F67D6251C39762300799056 /* WireFormat.swift */; };
-		3FAEDBA71D71A3BF0007DF99 /* ThreadingTest.swift in Sources */ = {isa = PBXBuildFile; fileRef = 3FC5190D1B1C7EB100436FA6 /* ThreadingTest.swift */; };
-		3FAEDBA81D71A3BF0007DF99 /* ProtobufUnittest.UnittestLiteImportsNonlite.proto.swift in Sources */ = {isa = PBXBuildFile; fileRef = 3FF8D3B11B121F5F008D40C3 /* ProtobufUnittest.UnittestLiteImportsNonlite.proto.swift */; };
-		3FAEDBA91D71A3BF0007DF99 /* ProtobufUnittest.UnittestEmbedOptimizeFor.proto.swift in Sources */ = {isa = PBXBuildFile; fileRef = 3FF8D3AF1B121F5F008D40C3 /* ProtobufUnittest.UnittestEmbedOptimizeFor.proto.swift */; };
-		3FAEDBAA1D71A3BF0007DF99 /* ProtobufUnittest.UnittestLite.proto.swift in Sources */ = {isa = PBXBuildFile; fileRef = 3FF8D3B01B121F5F008D40C3 /* ProtobufUnittest.UnittestLite.proto.swift */; };
-		3FAEDBAB1D71A3BF0007DF99 /* CodedInputStreamTests.swift in Sources */ = {isa = PBXBuildFile; fileRef = 3F8556CE19C71C05003802F2 /* CodedInputStreamTests.swift */; };
-		3FAEDBAC1D71A3BF0007DF99 /* ProtobufUnittest.UnittestCustomOptions.proto.swift in Sources */ = {isa = PBXBuildFile; fileRef = 3FF8D3AE1B121F5F008D40C3 /* ProtobufUnittest.UnittestCustomOptions.proto.swift */; };
-		3FAEDBAD1D71A3BF0007DF99 /* Baz.Foo.proto.swift in Sources */ = {isa = PBXBuildFile; fileRef = 3FF8D3A61B121F5F008D40C3 /* Baz.Foo.proto.swift */; };
-		3FAEDBAE1D71A3BF0007DF99 /* CodedOuputStreamTests.swift in Sources */ = {isa = PBXBuildFile; fileRef = 3F8556CF19C71C05003802F2 /* CodedOuputStreamTests.swift */; };
-		3FAEDBAF1D71A3BF0007DF99 /* SmallBlockInputStream.swift in Sources */ = {isa = PBXBuildFile; fileRef = 3F8556D019C71C05003802F2 /* SmallBlockInputStream.swift */; };
-		3FAEDBB01D71A3BF0007DF99 /* ProtobufUnittest.UnittestOptimizeFor.proto.swift in Sources */ = {isa = PBXBuildFile; fileRef = 3FF8D3B31B121F5F008D40C3 /* ProtobufUnittest.UnittestOptimizeFor.proto.swift */; };
-		3FAEDBB11D71A3BF0007DF99 /* ProtobufUnittest.Unittest.proto.swift in Sources */ = {isa = PBXBuildFile; fileRef = 3FF8D3991B121F48008D40C3 /* ProtobufUnittest.Unittest.proto.swift */; };
-		3FAEDBB21D71A3BF0007DF99 /* ProtocolBuffersTests.swift in Sources */ = {isa = PBXBuildFile; fileRef = 3F8556A819C71BCF003802F2 /* ProtocolBuffersTests.swift */; };
-		3FAEDBB31D71A3BF0007DF99 /* ProtobufUnittestImport.UnittestImportPublic.proto.swift in Sources */ = {isa = PBXBuildFile; fileRef = 3FF8D39B1B121F48008D40C3 /* ProtobufUnittestImport.UnittestImportPublic.proto.swift */; };
-		3FAEDBB41D71A3BF0007DF99 /* ProtobufUnittestImport.UnittestImport.proto.swift in Sources */ = {isa = PBXBuildFile; fileRef = 3FF8D39A1B121F48008D40C3 /* ProtobufUnittestImport.UnittestImport.proto.swift */; };
-		3FAEDBB51D71A3BF0007DF99 /* TestUtilities.swift in Sources */ = {isa = PBXBuildFile; fileRef = 3F4375BD19E44ADF007C23B1 /* TestUtilities.swift */; };
-		3FAEDBB61D71A3BF0007DF99 /* UnittestEmpty.proto.swift in Sources */ = {isa = PBXBuildFile; fileRef = 3FF8D3B81B121F5F008D40C3 /* UnittestEmpty.proto.swift */; };
-		3FAEDBB71D71A3BF0007DF99 /* Google.Protobuf.UnittestEnormousDescriptor.proto.swift in Sources */ = {isa = PBXBuildFile; fileRef = 3FF8D3A81B121F5F008D40C3 /* Google.Protobuf.UnittestEnormousDescriptor.proto.swift */; };
-		3FAEDBB81D71A3BF0007DF99 /* ProtobufUnittestImport.UnittestImportLite.proto.swift in Sources */ = {isa = PBXBuildFile; fileRef = 3FF8D3B41B121F5F008D40C3 /* ProtobufUnittestImport.UnittestImportLite.proto.swift */; };
-		3FAEDBB91D71A3BF0007DF99 /* GeneratedMessageTests.swift in Sources */ = {isa = PBXBuildFile; fileRef = 3F9301381A095F2B00F7A20B /* GeneratedMessageTests.swift */; };
-		3FAEDBBA1D71A3BF0007DF99 /* ProtobufUnittestImport.UnittestImportPublicLite.proto.swift in Sources */ = {isa = PBXBuildFile; fileRef = 3FF8D3B51B121F5F008D40C3 /* ProtobufUnittestImport.UnittestImportPublicLite.proto.swift */; };
-		3FAEDBBB1D71A3BF0007DF99 /* Performance.proto.swift in Sources */ = {isa = PBXBuildFile; fileRef = 3FC519321B1E11F000436FA6 /* Performance.proto.swift */; };
-		3FAEDBBC1D71A3BF0007DF99 /* Bar.Foo.proto.swift in Sources */ = {isa = PBXBuildFile; fileRef = 3FF8D3A51B121F5F008D40C3 /* Bar.Foo.proto.swift */; };
-		3FAEDBBD1D71A3BF0007DF99 /* MessageTests.swift in Sources */ = {isa = PBXBuildFile; fileRef = 3FEFE99E1A12612E005DEAF3 /* MessageTests.swift */; };
-		3FAEDBBE1D71A3BF0007DF99 /* Google.Protobuf.NoGenericServicesTest.UnittestNoGenericServices.proto.swift in Sources */ = {isa = PBXBuildFile; fileRef = 3FF8D3A71B121F5F008D40C3 /* Google.Protobuf.NoGenericServicesTest.UnittestNoGenericServices.proto.swift */; };
-		3FAEDBBF1D71A3BF0007DF99 /* ProtobufUnittest.UnittestMset.proto.swift in Sources */ = {isa = PBXBuildFile; fileRef = 3FF8D3B21B121F5F008D40C3 /* ProtobufUnittest.UnittestMset.proto.swift */; };
-		3FAEDBC01D71A3BF0007DF99 /* SizeTest.swift in Sources */ = {isa = PBXBuildFile; fileRef = 3F813FF31A1030000008F493 /* SizeTest.swift */; };
-		3FAEDBC11D71A3BF0007DF99 /* WireFormatTests.swift in Sources */ = {isa = PBXBuildFile; fileRef = 3F813FF51A12C0E90008F493 /* WireFormatTests.swift */; };
-		3FAEDBC21D71A3BF0007DF99 /* UnknowFieldsTests.swift in Sources */ = {isa = PBXBuildFile; fileRef = 3FC236AC1A18E2F70006EC7D /* UnknowFieldsTests.swift */; };
-		3FAEDBC61D71A3BF0007DF99 /* golden_message in Resources */ = {isa = PBXBuildFile; fileRef = 3F93013B1A0964ED00F7A20B /* golden_message */; };
-		3FAEDBC71D71A3BF0007DF99 /* golden_packed_fields_message in Resources */ = {isa = PBXBuildFile; fileRef = 3F93013C1A0964ED00F7A20B /* golden_packed_fields_message */; };
-		3FAEDBC81D71A3BF0007DF99 /* delimitedFile.dat in Resources */ = {isa = PBXBuildFile; fileRef = 3F26F7461B909AD300428569 /* delimitedFile.dat */; };
-		3FAEDBC91D71A3BF0007DF99 /* text_format_unittest_data.txt in Resources */ = {isa = PBXBuildFile; fileRef = 3F93013D1A0964ED00F7A20B /* text_format_unittest_data.txt */; };
-		3FAEDBCA1D71A3BF0007DF99 /* text_format_unittest_extensions_data.txt in Resources */ = {isa = PBXBuildFile; fileRef = 3F93013E1A0964ED00F7A20B /* text_format_unittest_extensions_data.txt */; };
-		3FCFED161D7AED82006CF502 /* UnittestErrorType.proto.swift in Sources */ = {isa = PBXBuildFile; fileRef = 3FCFED121D7AECF1006CF502 /* UnittestErrorType.proto.swift */; };
-		3FCFED1A1D7AF9C5006CF502 /* ErrorHandlingTest.swift in Sources */ = {isa = PBXBuildFile; fileRef = 3FCFED171D7AF9C5006CF502 /* ErrorHandlingTest.swift */; };
-/* End PBXBuildFile section */
-
-/* Begin PBXCopyFilesBuildPhase section */
-		3FAEDBA41D71A3BF0007DF99 /* CopyFramework */ = {
-=======
 		3F1422981A07FDBF0090CEE9 /* ProtocolBuffers.framework in Copy Framework */ = {isa = PBXBuildFile; fileRef = 3F85569919C71BCF003802F2 /* ProtocolBuffers.framework */; settings = {ATTRIBUTES = (CodeSignOnCopy, RemoveHeadersOnCopy, ); }; };
 		3F2275591D5201BB00FBB3DF /* Google.Protobuf.Any.proto.swift in Sources */ = {isa = PBXBuildFile; fileRef = 3F586C371D50EE720015E6F5 /* Google.Protobuf.Any.proto.swift */; };
 		3F22755A1D5201BB00FBB3DF /* Google.Protobuf.Type.proto.swift in Sources */ = {isa = PBXBuildFile; fileRef = 3F586C381D50EE720015E6F5 /* Google.Protobuf.Type.proto.swift */; };
@@ -261,16 +206,12 @@
 			runOnlyForDeploymentPostprocessing = 0;
 		};
 		3F4106521A1A679600742090 /* CopyFramework */ = {
->>>>>>> ba7ca9d7
 			isa = PBXCopyFilesBuildPhase;
 			buildActionMask = 2147483647;
 			dstPath = "";
 			dstSubfolderSpec = 10;
 			files = (
-<<<<<<< HEAD
-=======
 				3F4106531A1A67C000742090 /* ProtocolBuffers.framework in CopyFramework */,
->>>>>>> ba7ca9d7
 			);
 			name = CopyFramework;
 			runOnlyForDeploymentPostprocessing = 0;
@@ -279,6 +220,9 @@
 
 /* Begin PBXFileReference section */
 		3F26F7461B909AD300428569 /* delimitedFile.dat */ = {isa = PBXFileReference; fileEncoding = 4; lastKnownFileType = text; path = delimitedFile.dat; sourceTree = "<group>"; };
+		3F31A1A91BA199C000F477C1 /* ProtocolBuffers.framework */ = {isa = PBXFileReference; explicitFileType = wrapper.framework; includeInIndex = 0; path = ProtocolBuffers.framework; sourceTree = BUILT_PRODUCTS_DIR; };
+		3F41061C1A1A667700742090 /* ProtocolBuffers.framework */ = {isa = PBXFileReference; explicitFileType = wrapper.framework; includeInIndex = 0; path = ProtocolBuffers.framework; sourceTree = BUILT_PRODUCTS_DIR; };
+		3F4106261A1A667800742090 /* UnitTesting(OSX).xctest */ = {isa = PBXFileReference; explicitFileType = wrapper.cfbundle; includeInIndex = 0; path = "UnitTesting(OSX).xctest"; sourceTree = BUILT_PRODUCTS_DIR; };
 		3F41062C1A1A667800742090 /* Info.plist */ = {isa = PBXFileReference; lastKnownFileType = text.plist.xml; path = Info.plist; sourceTree = "<group>"; };
 		3F4375BD19E44ADF007C23B1 /* TestUtilities.swift */ = {isa = PBXFileReference; fileEncoding = 4; lastKnownFileType = sourcecode.swift; lineEnding = 0; path = TestUtilities.swift; sourceTree = "<group>"; xcLanguageSpecificationIdentifier = xcode.lang.swift; };
 		3F586C371D50EE720015E6F5 /* Google.Protobuf.Any.proto.swift */ = {isa = PBXFileReference; fileEncoding = 4; lastKnownFileType = sourcecode.swift; path = Google.Protobuf.Any.proto.swift; sourceTree = "<group>"; };
@@ -320,11 +264,6 @@
 		3F93013C1A0964ED00F7A20B /* golden_packed_fields_message */ = {isa = PBXFileReference; lastKnownFileType = file; path = golden_packed_fields_message; sourceTree = "<group>"; };
 		3F93013D1A0964ED00F7A20B /* text_format_unittest_data.txt */ = {isa = PBXFileReference; fileEncoding = 4; lastKnownFileType = text; path = text_format_unittest_data.txt; sourceTree = "<group>"; };
 		3F93013E1A0964ED00F7A20B /* text_format_unittest_extensions_data.txt */ = {isa = PBXFileReference; fileEncoding = 4; lastKnownFileType = text; path = text_format_unittest_extensions_data.txt; sourceTree = "<group>"; };
-<<<<<<< HEAD
-		3FA7DAD71BE68F600067108E /* Info.plist */ = {isa = PBXFileReference; lastKnownFileType = text.plist.xml; path = Info.plist; sourceTree = "<group>"; };
-		3FAEDBCE1D71A3BF0007DF99 /* UnitTesting.xctest */ = {isa = PBXFileReference; explicitFileType = wrapper.cfbundle; includeInIndex = 0; path = UnitTesting.xctest; sourceTree = BUILT_PRODUCTS_DIR; };
-=======
->>>>>>> ba7ca9d7
 		3FC236AC1A18E2F70006EC7D /* UnknowFieldsTests.swift */ = {isa = PBXFileReference; fileEncoding = 4; lastKnownFileType = sourcecode.swift; lineEnding = 0; path = UnknowFieldsTests.swift; sourceTree = "<group>"; xcLanguageSpecificationIdentifier = xcode.lang.swift; };
 		3FC5190D1B1C7EB100436FA6 /* ThreadingTest.swift */ = {isa = PBXFileReference; fileEncoding = 4; lastKnownFileType = sourcecode.swift; name = ThreadingTest.swift; path = pbTests/ThreadingTest.swift; sourceTree = "<group>"; };
 		3FC519321B1E11F000436FA6 /* Performance.proto.swift */ = {isa = PBXFileReference; fileEncoding = 4; lastKnownFileType = sourcecode.swift; path = Performance.proto.swift; sourceTree = "<group>"; };
@@ -361,6 +300,28 @@
 /* End PBXFileReference section */
 
 /* Begin PBXFrameworksBuildPhase section */
+		3F31A1A51BA199C000F477C1 /* Frameworks */ = {
+			isa = PBXFrameworksBuildPhase;
+			buildActionMask = 2147483647;
+			files = (
+			);
+			runOnlyForDeploymentPostprocessing = 0;
+		};
+		3F4106181A1A667700742090 /* Frameworks */ = {
+			isa = PBXFrameworksBuildPhase;
+			buildActionMask = 2147483647;
+			files = (
+			);
+			runOnlyForDeploymentPostprocessing = 0;
+		};
+		3F4106231A1A667800742090 /* Frameworks */ = {
+			isa = PBXFrameworksBuildPhase;
+			buildActionMask = 2147483647;
+			files = (
+				3F4106271A1A667800742090 /* ProtocolBuffers.framework in Frameworks */,
+			);
+			runOnlyForDeploymentPostprocessing = 0;
+		};
 		3F85569519C71BCF003802F2 /* Frameworks */ = {
 			isa = PBXFrameworksBuildPhase;
 			buildActionMask = 2147483647;
@@ -368,18 +329,11 @@
 			);
 			runOnlyForDeploymentPostprocessing = 0;
 		};
-<<<<<<< HEAD
-		3FAEDBC31D71A3BF0007DF99 /* Frameworks */ = {
-			isa = PBXFrameworksBuildPhase;
-			buildActionMask = 2147483647;
-			files = (
-=======
 		3F8556A119C71BCF003802F2 /* Frameworks */ = {
 			isa = PBXFrameworksBuildPhase;
 			buildActionMask = 2147483647;
 			files = (
 				3F62EF9A19C720F80007F248 /* ProtocolBuffers.framework in Frameworks */,
->>>>>>> ba7ca9d7
 			);
 			runOnlyForDeploymentPostprocessing = 0;
 		};
@@ -458,14 +412,10 @@
 			isa = PBXGroup;
 			children = (
 				3F85569919C71BCF003802F2 /* ProtocolBuffers.framework */,
-<<<<<<< HEAD
-				3FAEDBCE1D71A3BF0007DF99 /* UnitTesting.xctest */,
-=======
 				3F8556A419C71BCF003802F2 /* ProtocolBuffersTests.xctest */,
 				3F41061C1A1A667700742090 /* ProtocolBuffers.framework */,
 				3F4106261A1A667800742090 /* UnitTesting(OSX).xctest */,
 				3F31A1A91BA199C000F477C1 /* ProtocolBuffers.framework */,
->>>>>>> ba7ca9d7
 			);
 			name = Products;
 			sourceTree = "<group>";
@@ -577,8 +527,6 @@
 /* End PBXGroup section */
 
 /* Begin PBXHeadersBuildPhase section */
-<<<<<<< HEAD
-=======
 		3F31A1A61BA199C000F477C1 /* Headers */ = {
 			isa = PBXHeadersBuildPhase;
 			buildActionMask = 2147483647;
@@ -595,22 +543,72 @@
 			);
 			runOnlyForDeploymentPostprocessing = 0;
 		};
->>>>>>> ba7ca9d7
 		3F85569619C71BCF003802F2 /* Headers */ = {
 			isa = PBXHeadersBuildPhase;
 			buildActionMask = 2147483647;
 			files = (
-<<<<<<< HEAD
-				3F67D6301C39762300799056 /* ProtocolBuffers.h in Headers */,
-=======
 				3F89A8161C396BA9009876B8 /* ProtocolBuffers.h in Headers */,
->>>>>>> ba7ca9d7
 			);
 			runOnlyForDeploymentPostprocessing = 0;
 		};
 /* End PBXHeadersBuildPhase section */
 
 /* Begin PBXNativeTarget section */
+		3F31A1A81BA199C000F477C1 /* ProtocolBuffers(watchOS) */ = {
+			isa = PBXNativeTarget;
+			buildConfigurationList = 3F31A1AE1BA199C000F477C1 /* Build configuration list for PBXNativeTarget "ProtocolBuffers(watchOS)" */;
+			buildPhases = (
+				3F31A1A41BA199C000F477C1 /* Sources */,
+				3F31A1A51BA199C000F477C1 /* Frameworks */,
+				3F31A1A61BA199C000F477C1 /* Headers */,
+				3F31A1A71BA199C000F477C1 /* Resources */,
+			);
+			buildRules = (
+			);
+			dependencies = (
+			);
+			name = "ProtocolBuffers(watchOS)";
+			productName = "ProtocolBuffers(watchOS)";
+			productReference = 3F31A1A91BA199C000F477C1 /* ProtocolBuffers.framework */;
+			productType = "com.apple.product-type.framework";
+		};
+		3F41061B1A1A667700742090 /* ProtocolBuffers(OSX) */ = {
+			isa = PBXNativeTarget;
+			buildConfigurationList = 3F41062F1A1A667800742090 /* Build configuration list for PBXNativeTarget "ProtocolBuffers(OSX)" */;
+			buildPhases = (
+				3F4106171A1A667700742090 /* Sources */,
+				3F4106181A1A667700742090 /* Frameworks */,
+				3F4106191A1A667700742090 /* Headers */,
+				3F41061A1A1A667700742090 /* Resources */,
+			);
+			buildRules = (
+			);
+			dependencies = (
+			);
+			name = "ProtocolBuffers(OSX)";
+			productName = "ProtocolBuffers(OSX)";
+			productReference = 3F41061C1A1A667700742090 /* ProtocolBuffers.framework */;
+			productType = "com.apple.product-type.framework";
+		};
+		3F4106251A1A667800742090 /* UnitTesting(OSX) */ = {
+			isa = PBXNativeTarget;
+			buildConfigurationList = 3F4106321A1A667800742090 /* Build configuration list for PBXNativeTarget "UnitTesting(OSX)" */;
+			buildPhases = (
+				3F4106521A1A679600742090 /* CopyFramework */,
+				3F4106221A1A667800742090 /* Sources */,
+				3F4106231A1A667800742090 /* Frameworks */,
+				3F4106241A1A667800742090 /* Resources */,
+			);
+			buildRules = (
+			);
+			dependencies = (
+				3F4106431A1A674800742090 /* PBXTargetDependency */,
+			);
+			name = "UnitTesting(OSX)";
+			productName = "ProtocolBuffers(OSX)Tests";
+			productReference = 3F4106261A1A667800742090 /* UnitTesting(OSX).xctest */;
+			productType = "com.apple.product-type.bundle.unit-test";
+		};
 		3F85569819C71BCF003802F2 /* ProtocolBuffers */ = {
 			isa = PBXNativeTarget;
 			buildConfigurationList = 3F8556AC19C71BCF003802F2 /* Build configuration list for PBXNativeTarget "ProtocolBuffers" */;
@@ -629,16 +627,6 @@
 			productReference = 3F85569919C71BCF003802F2 /* ProtocolBuffers.framework */;
 			productType = "com.apple.product-type.framework";
 		};
-<<<<<<< HEAD
-		3FAEDBA11D71A3BF0007DF99 /* UnitTesting */ = {
-			isa = PBXNativeTarget;
-			buildConfigurationList = 3FAEDBCB1D71A3BF0007DF99 /* Build configuration list for PBXNativeTarget "UnitTesting" */;
-			buildPhases = (
-				3FAEDBA41D71A3BF0007DF99 /* CopyFramework */,
-				3FAEDBA61D71A3BF0007DF99 /* Sources */,
-				3FAEDBC31D71A3BF0007DF99 /* Frameworks */,
-				3FAEDBC51D71A3BF0007DF99 /* Resources */,
-=======
 		3F8556A319C71BCF003802F2 /* UnitTesting */ = {
 			isa = PBXNativeTarget;
 			buildConfigurationList = 3F8556AF19C71BCF003802F2 /* Build configuration list for PBXNativeTarget "UnitTesting" */;
@@ -647,15 +635,11 @@
 				3F8556A019C71BCF003802F2 /* Sources */,
 				3F8556A119C71BCF003802F2 /* Frameworks */,
 				3F8556A219C71BCF003802F2 /* Resources */,
->>>>>>> ba7ca9d7
 			);
 			buildRules = (
 			);
 			dependencies = (
-<<<<<<< HEAD
-=======
 				3F8556D619C71C3F003802F2 /* PBXTargetDependency */,
->>>>>>> ba7ca9d7
 			);
 			name = UnitTesting;
 			productName = ProtocolBuffersTests;
@@ -672,16 +656,22 @@
 				LastUpgradeCheck = 0800;
 				ORGANIZATIONNAME = alexeyxo;
 				TargetAttributes = {
+					3F31A1A81BA199C000F477C1 = {
+						CreatedOnToolsVersion = 7.0;
+					};
+					3F41061B1A1A667700742090 = {
+						CreatedOnToolsVersion = 6.1.1;
+					};
+					3F4106251A1A667800742090 = {
+						CreatedOnToolsVersion = 6.1.1;
+					};
 					3F85569819C71BCF003802F2 = {
 						CreatedOnToolsVersion = 6.0;
 						LastSwiftMigration = 0800;
 					};
-<<<<<<< HEAD
-=======
 					3F8556A319C71BCF003802F2 = {
 						CreatedOnToolsVersion = 6.0;
 					};
->>>>>>> ba7ca9d7
 				};
 			};
 			buildConfigurationList = 3F85569319C71BCF003802F2 /* Build configuration list for PBXProject "ProtocolBuffers" */;
@@ -697,19 +687,41 @@
 			projectRoot = "";
 			targets = (
 				3F85569819C71BCF003802F2 /* ProtocolBuffers */,
-<<<<<<< HEAD
-				3FAEDBA11D71A3BF0007DF99 /* UnitTesting */,
-=======
 				3F8556A319C71BCF003802F2 /* UnitTesting */,
 				3F41061B1A1A667700742090 /* ProtocolBuffers(OSX) */,
 				3F4106251A1A667800742090 /* UnitTesting(OSX) */,
 				3F31A1A81BA199C000F477C1 /* ProtocolBuffers(watchOS) */,
->>>>>>> ba7ca9d7
 			);
 		};
 /* End PBXProject section */
 
 /* Begin PBXResourcesBuildPhase section */
+		3F31A1A71BA199C000F477C1 /* Resources */ = {
+			isa = PBXResourcesBuildPhase;
+			buildActionMask = 2147483647;
+			files = (
+			);
+			runOnlyForDeploymentPostprocessing = 0;
+		};
+		3F41061A1A1A667700742090 /* Resources */ = {
+			isa = PBXResourcesBuildPhase;
+			buildActionMask = 2147483647;
+			files = (
+			);
+			runOnlyForDeploymentPostprocessing = 0;
+		};
+		3F4106241A1A667800742090 /* Resources */ = {
+			isa = PBXResourcesBuildPhase;
+			buildActionMask = 2147483647;
+			files = (
+				3FF2DCBD1A1A681A00226761 /* golden_message in Resources */,
+				3FF2DCBE1A1A681A00226761 /* golden_packed_fields_message in Resources */,
+				3F26F7481B909AD300428569 /* delimitedFile.dat in Resources */,
+				3FF2DCBF1A1A681A00226761 /* text_format_unittest_data.txt in Resources */,
+				3FF2DCC01A1A681A00226761 /* text_format_unittest_extensions_data.txt in Resources */,
+			);
+			runOnlyForDeploymentPostprocessing = 0;
+		};
 		3F85569719C71BCF003802F2 /* Resources */ = {
 			isa = PBXResourcesBuildPhase;
 			buildActionMask = 2147483647;
@@ -717,11 +729,7 @@
 			);
 			runOnlyForDeploymentPostprocessing = 0;
 		};
-<<<<<<< HEAD
-		3FAEDBC51D71A3BF0007DF99 /* Resources */ = {
-=======
 		3F8556A219C71BCF003802F2 /* Resources */ = {
->>>>>>> ba7ca9d7
 			isa = PBXResourcesBuildPhase;
 			buildActionMask = 2147483647;
 			files = (
@@ -736,8 +744,6 @@
 /* End PBXResourcesBuildPhase section */
 
 /* Begin PBXSourcesBuildPhase section */
-<<<<<<< HEAD
-=======
 		3F31A1A41BA199C000F477C1 /* Sources */ = {
 			isa = PBXSourcesBuildPhase;
 			buildActionMask = 2147483647;
@@ -845,7 +851,6 @@
 			);
 			runOnlyForDeploymentPostprocessing = 0;
 		};
->>>>>>> ba7ca9d7
 		3F85569419C71BCF003802F2 /* Sources */ = {
 			isa = PBXSourcesBuildPhase;
 			buildActionMask = 2147483647;
@@ -877,42 +882,6 @@
 			);
 			runOnlyForDeploymentPostprocessing = 0;
 		};
-<<<<<<< HEAD
-		3FAEDBA61D71A3BF0007DF99 /* Sources */ = {
-			isa = PBXSourcesBuildPhase;
-			buildActionMask = 2147483647;
-			files = (
-				3FAEDBA71D71A3BF0007DF99 /* ThreadingTest.swift in Sources */,
-				3FAEDBA81D71A3BF0007DF99 /* ProtobufUnittest.UnittestLiteImportsNonlite.proto.swift in Sources */,
-				3FAEDBA91D71A3BF0007DF99 /* ProtobufUnittest.UnittestEmbedOptimizeFor.proto.swift in Sources */,
-				3FAEDBAA1D71A3BF0007DF99 /* ProtobufUnittest.UnittestLite.proto.swift in Sources */,
-				3FAEDBAB1D71A3BF0007DF99 /* CodedInputStreamTests.swift in Sources */,
-				3FCFED1A1D7AF9C5006CF502 /* ErrorHandlingTest.swift in Sources */,
-				3FAEDBAC1D71A3BF0007DF99 /* ProtobufUnittest.UnittestCustomOptions.proto.swift in Sources */,
-				3FAEDBAD1D71A3BF0007DF99 /* Baz.Foo.proto.swift in Sources */,
-				3FAEDBAE1D71A3BF0007DF99 /* CodedOuputStreamTests.swift in Sources */,
-				3FAEDBAF1D71A3BF0007DF99 /* SmallBlockInputStream.swift in Sources */,
-				3FAEDBB01D71A3BF0007DF99 /* ProtobufUnittest.UnittestOptimizeFor.proto.swift in Sources */,
-				3FAEDBB11D71A3BF0007DF99 /* ProtobufUnittest.Unittest.proto.swift in Sources */,
-				3FAEDBB21D71A3BF0007DF99 /* ProtocolBuffersTests.swift in Sources */,
-				3FAEDBB31D71A3BF0007DF99 /* ProtobufUnittestImport.UnittestImportPublic.proto.swift in Sources */,
-				3FAEDBB41D71A3BF0007DF99 /* ProtobufUnittestImport.UnittestImport.proto.swift in Sources */,
-				3FAEDBB51D71A3BF0007DF99 /* TestUtilities.swift in Sources */,
-				3FAEDBB61D71A3BF0007DF99 /* UnittestEmpty.proto.swift in Sources */,
-				3FAEDBB71D71A3BF0007DF99 /* Google.Protobuf.UnittestEnormousDescriptor.proto.swift in Sources */,
-				3FAEDBB81D71A3BF0007DF99 /* ProtobufUnittestImport.UnittestImportLite.proto.swift in Sources */,
-				3FAEDBB91D71A3BF0007DF99 /* GeneratedMessageTests.swift in Sources */,
-				3FAEDBBA1D71A3BF0007DF99 /* ProtobufUnittestImport.UnittestImportPublicLite.proto.swift in Sources */,
-				3FAEDBBB1D71A3BF0007DF99 /* Performance.proto.swift in Sources */,
-				3FAEDBBC1D71A3BF0007DF99 /* Bar.Foo.proto.swift in Sources */,
-				3FAEDBBD1D71A3BF0007DF99 /* MessageTests.swift in Sources */,
-				3FAEDBBE1D71A3BF0007DF99 /* Google.Protobuf.NoGenericServicesTest.UnittestNoGenericServices.proto.swift in Sources */,
-				3FCFED161D7AED82006CF502 /* UnittestErrorType.proto.swift in Sources */,
-				3FAEDBBF1D71A3BF0007DF99 /* ProtobufUnittest.UnittestMset.proto.swift in Sources */,
-				3FAEDBC01D71A3BF0007DF99 /* SizeTest.swift in Sources */,
-				3FAEDBC11D71A3BF0007DF99 /* WireFormatTests.swift in Sources */,
-				3FAEDBC21D71A3BF0007DF99 /* UnknowFieldsTests.swift in Sources */,
-=======
 		3F8556A019C71BCF003802F2 /* Sources */ = {
 			isa = PBXSourcesBuildPhase;
 			buildActionMask = 2147483647;
@@ -957,15 +926,11 @@
 				3F8556D219C71C05003802F2 /* CodedOuputStreamTests.swift in Sources */,
 				3FE642061B53AE4000BDAE9A /* Proto3ArenaUnittest.UnittestProto3Arena.proto.swift in Sources */,
 				3FE642101B53AE4000BDAE9A /* ProtobufUnittest.UnittestLite.proto.swift in Sources */,
->>>>>>> ba7ca9d7
 			);
 			runOnlyForDeploymentPostprocessing = 0;
 		};
 /* End PBXSourcesBuildPhase section */
 
-<<<<<<< HEAD
-/* Begin XCBuildConfiguration section */
-=======
 /* Begin PBXTargetDependency section */
 		3F4106431A1A674800742090 /* PBXTargetDependency */ = {
 			isa = PBXTargetDependency;
@@ -1121,7 +1086,6 @@
 			};
 			name = Release;
 		};
->>>>>>> ba7ca9d7
 		3F8556AA19C71BCF003802F2 /* Debug */ = {
 			isa = XCBuildConfiguration;
 			buildSettings = {
@@ -1263,18 +1227,10 @@
 			};
 			name = Release;
 		};
-<<<<<<< HEAD
-		3FAEDBCC1D71A3BF0007DF99 /* Debug */ = {
-			isa = XCBuildConfiguration;
-			buildSettings = {
-				ALWAYS_EMBED_SWIFT_STANDARD_LIBRARIES = YES;
-				COMBINE_HIDPI_IMAGES = YES;
-=======
 		3F8556B019C71BCF003802F2 /* Debug */ = {
 			isa = XCBuildConfiguration;
 			buildSettings = {
 				ALWAYS_EMBED_SWIFT_STANDARD_LIBRARIES = YES;
->>>>>>> ba7ca9d7
 				FRAMEWORK_SEARCH_PATHS = (
 					"$(SDKROOT)/Developer/Library/Frameworks",
 					"$(inherited)",
@@ -1325,6 +1281,33 @@
 /* End XCBuildConfiguration section */
 
 /* Begin XCConfigurationList section */
+		3F31A1AE1BA199C000F477C1 /* Build configuration list for PBXNativeTarget "ProtocolBuffers(watchOS)" */ = {
+			isa = XCConfigurationList;
+			buildConfigurations = (
+				3F31A1AF1BA199C000F477C1 /* Debug */,
+				3F31A1B01BA199C000F477C1 /* Release */,
+			);
+			defaultConfigurationIsVisible = 0;
+			defaultConfigurationName = Release;
+		};
+		3F41062F1A1A667800742090 /* Build configuration list for PBXNativeTarget "ProtocolBuffers(OSX)" */ = {
+			isa = XCConfigurationList;
+			buildConfigurations = (
+				3F4106301A1A667800742090 /* Debug */,
+				3F4106311A1A667800742090 /* Release */,
+			);
+			defaultConfigurationIsVisible = 0;
+			defaultConfigurationName = Release;
+		};
+		3F4106321A1A667800742090 /* Build configuration list for PBXNativeTarget "UnitTesting(OSX)" */ = {
+			isa = XCConfigurationList;
+			buildConfigurations = (
+				3F4106331A1A667800742090 /* Debug */,
+				3F4106341A1A667800742090 /* Release */,
+			);
+			defaultConfigurationIsVisible = 0;
+			defaultConfigurationName = Release;
+		};
 		3F85569319C71BCF003802F2 /* Build configuration list for PBXProject "ProtocolBuffers" */ = {
 			isa = XCConfigurationList;
 			buildConfigurations = (
@@ -1343,11 +1326,7 @@
 			defaultConfigurationIsVisible = 0;
 			defaultConfigurationName = Release;
 		};
-<<<<<<< HEAD
-		3FAEDBCB1D71A3BF0007DF99 /* Build configuration list for PBXNativeTarget "UnitTesting" */ = {
-=======
 		3F8556AF19C71BCF003802F2 /* Build configuration list for PBXNativeTarget "UnitTesting" */ = {
->>>>>>> ba7ca9d7
 			isa = XCConfigurationList;
 			buildConfigurations = (
 				3F8556B019C71BCF003802F2 /* Debug */,
