--- conflicted
+++ resolved
@@ -7,12 +7,6 @@
 	objects = {
 
 /* Begin PBXBuildFile section */
-<<<<<<< HEAD
-		3F1422981A07FDBF0090CEE9 /* ProtocolBuffers.framework in Copy Framework */ = {isa = PBXBuildFile; fileRef = 3F85569919C71BCF003802F2 /* ProtocolBuffers.framework */; settings = {ATTRIBUTES = (CodeSignOnCopy, RemoveHeadersOnCopy, ); }; };
-		3F26F7471B909AD300428569 /* delimitedFile.dat in Resources */ = {isa = PBXBuildFile; fileRef = 3F26F7461B909AD300428569 /* delimitedFile.dat */; };
-		3F4375BE19E44ADF007C23B1 /* TestUtilities.swift in Sources */ = {isa = PBXBuildFile; fileRef = 3F4375BD19E44ADF007C23B1 /* TestUtilities.swift */; };
-		3F62EF9A19C720F80007F248 /* ProtocolBuffers.framework in Frameworks */ = {isa = PBXBuildFile; fileRef = 3F85569919C71BCF003802F2 /* ProtocolBuffers.framework */; settings = {ATTRIBUTES = (Required, ); }; };
-=======
 		3F26F7481B909AD300428569 /* delimitedFile.dat in Resources */ = {isa = PBXBuildFile; fileRef = 3F26F7461B909AD300428569 /* delimitedFile.dat */; };
 		3F4106271A1A667800742090 /* ProtocolBuffers.framework in Frameworks */ = {isa = PBXBuildFile; fileRef = 3F41061C1A1A667700742090 /* ProtocolBuffers.framework */; };
 		3F4106471A1A677A00742090 /* CodedInputStreamTests.swift in Sources */ = {isa = PBXBuildFile; fileRef = 3F8556CE19C71C05003802F2 /* CodedInputStreamTests.swift */; };
@@ -26,7 +20,6 @@
 		3F4106501A1A677A00742090 /* WireFormatTests.swift in Sources */ = {isa = PBXBuildFile; fileRef = 3F813FF51A12C0E90008F493 /* WireFormatTests.swift */; };
 		3F4106511A1A677A00742090 /* UnknowFieldsTests.swift in Sources */ = {isa = PBXBuildFile; fileRef = 3FC236AC1A18E2F70006EC7D /* UnknowFieldsTests.swift */; };
 		3F4106531A1A67C000742090 /* ProtocolBuffers.framework in CopyFramework */ = {isa = PBXBuildFile; fileRef = 3F41061C1A1A667700742090 /* ProtocolBuffers.framework */; settings = {ATTRIBUTES = (CodeSignOnCopy, RemoveHeadersOnCopy, ); }; };
->>>>>>> 81fa10c1
 		3F67D6261C39762300799056 /* AbstractMessage.swift in Sources */ = {isa = PBXBuildFile; fileRef = 3F67D6181C39762200799056 /* AbstractMessage.swift */; };
 		3F67D6271C39762300799056 /* CodedInputStream.swift in Sources */ = {isa = PBXBuildFile; fileRef = 3F67D6191C39762200799056 /* CodedInputStream.swift */; };
 		3F67D6281C39762300799056 /* CodedOutputStream.swift in Sources */ = {isa = PBXBuildFile; fileRef = 3F67D61A1C39762200799056 /* CodedOutputStream.swift */; };
@@ -41,43 +34,6 @@
 		3F67D6311C39762300799056 /* RingBuffer.swift in Sources */ = {isa = PBXBuildFile; fileRef = 3F67D6231C39762300799056 /* RingBuffer.swift */; };
 		3F67D6321C39762300799056 /* UnknownFieldSet.swift in Sources */ = {isa = PBXBuildFile; fileRef = 3F67D6241C39762300799056 /* UnknownFieldSet.swift */; };
 		3F67D6331C39762300799056 /* WireFormat.swift in Sources */ = {isa = PBXBuildFile; fileRef = 3F67D6251C39762300799056 /* WireFormat.swift */; };
-<<<<<<< HEAD
-		3F813FF41A1030000008F493 /* SizeTest.swift in Sources */ = {isa = PBXBuildFile; fileRef = 3F813FF31A1030000008F493 /* SizeTest.swift */; };
-		3F813FF61A12C0E90008F493 /* WireFormatTests.swift in Sources */ = {isa = PBXBuildFile; fileRef = 3F813FF51A12C0E90008F493 /* WireFormatTests.swift */; };
-		3F8556A919C71BCF003802F2 /* ProtocolBuffersTests.swift in Sources */ = {isa = PBXBuildFile; fileRef = 3F8556A819C71BCF003802F2 /* ProtocolBuffersTests.swift */; };
-		3F8556D119C71C05003802F2 /* CodedInputStreamTests.swift in Sources */ = {isa = PBXBuildFile; fileRef = 3F8556CE19C71C05003802F2 /* CodedInputStreamTests.swift */; };
-		3F8556D219C71C05003802F2 /* CodedOuputStreamTests.swift in Sources */ = {isa = PBXBuildFile; fileRef = 3F8556CF19C71C05003802F2 /* CodedOuputStreamTests.swift */; };
-		3F8556D319C71C05003802F2 /* SmallBlockInputStream.swift in Sources */ = {isa = PBXBuildFile; fileRef = 3F8556D019C71C05003802F2 /* SmallBlockInputStream.swift */; };
-		3F9301391A095F2B00F7A20B /* GeneratedMessageTests.swift in Sources */ = {isa = PBXBuildFile; fileRef = 3F9301381A095F2B00F7A20B /* GeneratedMessageTests.swift */; };
-		3F93013F1A0964ED00F7A20B /* golden_message in Resources */ = {isa = PBXBuildFile; fileRef = 3F93013B1A0964ED00F7A20B /* golden_message */; };
-		3F9301401A0964ED00F7A20B /* golden_packed_fields_message in Resources */ = {isa = PBXBuildFile; fileRef = 3F93013C1A0964ED00F7A20B /* golden_packed_fields_message */; };
-		3F9301411A0964ED00F7A20B /* text_format_unittest_data.txt in Resources */ = {isa = PBXBuildFile; fileRef = 3F93013D1A0964ED00F7A20B /* text_format_unittest_data.txt */; };
-		3F9301421A0964ED00F7A20B /* text_format_unittest_extensions_data.txt in Resources */ = {isa = PBXBuildFile; fileRef = 3F93013E1A0964ED00F7A20B /* text_format_unittest_extensions_data.txt */; };
-		3FC236AE1A18E3120006EC7D /* UnknowFieldsTests.swift in Sources */ = {isa = PBXBuildFile; fileRef = 3FC236AC1A18E2F70006EC7D /* UnknowFieldsTests.swift */; };
-		3FC5190E1B1C7EB100436FA6 /* ThreadingTest.swift in Sources */ = {isa = PBXBuildFile; fileRef = 3FC5190D1B1C7EB100436FA6 /* ThreadingTest.swift */; };
-		3FC519331B1E11F000436FA6 /* Performance.proto.swift in Sources */ = {isa = PBXBuildFile; fileRef = 3FC519321B1E11F000436FA6 /* Performance.proto.swift */; };
-		3FEFE99F1A12612E005DEAF3 /* MessageTests.swift in Sources */ = {isa = PBXBuildFile; fileRef = 3FEFE99E1A12612E005DEAF3 /* MessageTests.swift */; };
-		3FF8D39D1B121F48008D40C3 /* ProtobufUnittest.Unittest.proto.swift in Sources */ = {isa = PBXBuildFile; fileRef = 3FF8D3991B121F48008D40C3 /* ProtobufUnittest.Unittest.proto.swift */; };
-		3FF8D39F1B121F48008D40C3 /* ProtobufUnittestImport.UnittestImport.proto.swift in Sources */ = {isa = PBXBuildFile; fileRef = 3FF8D39A1B121F48008D40C3 /* ProtobufUnittestImport.UnittestImport.proto.swift */; };
-		3FF8D3A11B121F48008D40C3 /* ProtobufUnittestImport.UnittestImportPublic.proto.swift in Sources */ = {isa = PBXBuildFile; fileRef = 3FF8D39B1B121F48008D40C3 /* ProtobufUnittestImport.UnittestImportPublic.proto.swift */; };
-		3FF8D3B91B121F5F008D40C3 /* Bar.Foo.proto.swift in Sources */ = {isa = PBXBuildFile; fileRef = 3FF8D3A51B121F5F008D40C3 /* Bar.Foo.proto.swift */; };
-		3FF8D3BB1B121F5F008D40C3 /* Baz.Foo.proto.swift in Sources */ = {isa = PBXBuildFile; fileRef = 3FF8D3A61B121F5F008D40C3 /* Baz.Foo.proto.swift */; };
-		3FF8D3BD1B121F5F008D40C3 /* Google.Protobuf.NoGenericServicesTest.UnittestNoGenericServices.proto.swift in Sources */ = {isa = PBXBuildFile; fileRef = 3FF8D3A71B121F5F008D40C3 /* Google.Protobuf.NoGenericServicesTest.UnittestNoGenericServices.proto.swift */; };
-		3FF8D3BF1B121F5F008D40C3 /* Google.Protobuf.UnittestEnormousDescriptor.proto.swift in Sources */ = {isa = PBXBuildFile; fileRef = 3FF8D3A81B121F5F008D40C3 /* Google.Protobuf.UnittestEnormousDescriptor.proto.swift */; };
-		3FF8D3CB1B121F5F008D40C3 /* ProtobufUnittest.UnittestCustomOptions.proto.swift in Sources */ = {isa = PBXBuildFile; fileRef = 3FF8D3AE1B121F5F008D40C3 /* ProtobufUnittest.UnittestCustomOptions.proto.swift */; };
-		3FF8D3CD1B121F5F008D40C3 /* ProtobufUnittest.UnittestEmbedOptimizeFor.proto.swift in Sources */ = {isa = PBXBuildFile; fileRef = 3FF8D3AF1B121F5F008D40C3 /* ProtobufUnittest.UnittestEmbedOptimizeFor.proto.swift */; };
-		3FF8D3CF1B121F5F008D40C3 /* ProtobufUnittest.UnittestLite.proto.swift in Sources */ = {isa = PBXBuildFile; fileRef = 3FF8D3B01B121F5F008D40C3 /* ProtobufUnittest.UnittestLite.proto.swift */; };
-		3FF8D3D11B121F5F008D40C3 /* ProtobufUnittest.UnittestLiteImportsNonlite.proto.swift in Sources */ = {isa = PBXBuildFile; fileRef = 3FF8D3B11B121F5F008D40C3 /* ProtobufUnittest.UnittestLiteImportsNonlite.proto.swift */; };
-		3FF8D3D31B121F5F008D40C3 /* ProtobufUnittest.UnittestMset.proto.swift in Sources */ = {isa = PBXBuildFile; fileRef = 3FF8D3B21B121F5F008D40C3 /* ProtobufUnittest.UnittestMset.proto.swift */; };
-		3FF8D3D51B121F5F008D40C3 /* ProtobufUnittest.UnittestOptimizeFor.proto.swift in Sources */ = {isa = PBXBuildFile; fileRef = 3FF8D3B31B121F5F008D40C3 /* ProtobufUnittest.UnittestOptimizeFor.proto.swift */; };
-		3FF8D3D71B121F5F008D40C3 /* ProtobufUnittestImport.UnittestImportLite.proto.swift in Sources */ = {isa = PBXBuildFile; fileRef = 3FF8D3B41B121F5F008D40C3 /* ProtobufUnittestImport.UnittestImportLite.proto.swift */; };
-		3FF8D3D91B121F5F008D40C3 /* ProtobufUnittestImport.UnittestImportPublicLite.proto.swift in Sources */ = {isa = PBXBuildFile; fileRef = 3FF8D3B51B121F5F008D40C3 /* ProtobufUnittestImport.UnittestImportPublicLite.proto.swift */; };
-		3FF8D3DF1B121F5F008D40C3 /* UnittestEmpty.proto.swift in Sources */ = {isa = PBXBuildFile; fileRef = 3FF8D3B81B121F5F008D40C3 /* UnittestEmpty.proto.swift */; };
-/* End PBXBuildFile section */
-
-/* Begin PBXContainerItemProxy section */
-		3F8556D519C71C3F003802F2 /* PBXContainerItemProxy */ = {
-=======
 		3F67D6341C39762800799056 /* ProtocolBuffers.h in Headers */ = {isa = PBXBuildFile; fileRef = 3F67D6221C39762300799056 /* ProtocolBuffers.h */; settings = {ATTRIBUTES = (Public, ); }; };
 		3F67D6351C39762900799056 /* ProtocolBuffers.h in Headers */ = {isa = PBXBuildFile; fileRef = 3F67D6221C39762300799056 /* ProtocolBuffers.h */; settings = {ATTRIBUTES = (Public, ); }; };
 		3F67D6361C39762A00799056 /* ProtocolBuffers.h in Headers */ = {isa = PBXBuildFile; fileRef = 3F67D6221C39762300799056 /* ProtocolBuffers.h */; settings = {ATTRIBUTES = (Public, ); }; };
@@ -229,15 +185,12 @@
 			remoteInfo = "ProtocolBuffers(OSX)";
 		};
 		3FA7DAD21BE68F600067108E /* PBXContainerItemProxy */ = {
->>>>>>> 81fa10c1
 			isa = PBXContainerItemProxy;
 			containerPortal = 3F85569019C71BCF003802F2 /* Project object */;
 			proxyType = 1;
 			remoteGlobalIDString = 3FA7DAC61BE68F600067108E;
 			remoteInfo = "ProtocolBuffers(tvOS)";
 		};
-<<<<<<< HEAD
-=======
 		3FAEDBA31D71A3BF0007DF99 /* PBXContainerItemProxy */ = {
 			isa = PBXContainerItemProxy;
 			containerPortal = 3F85569019C71BCF003802F2 /* Project object */;
@@ -245,7 +198,6 @@
 			remoteGlobalIDString = 3F41061B1A1A667700742090;
 			remoteInfo = "ProtocolBuffers(OSX)";
 		};
->>>>>>> 81fa10c1
 /* End PBXContainerItemProxy section */
 
 /* Begin PBXCopyFilesBuildPhase section */
@@ -260,8 +212,6 @@
 			name = CopyFramework;
 			runOnlyForDeploymentPostprocessing = 0;
 		};
-<<<<<<< HEAD
-=======
 		3FAEDBA41D71A3BF0007DF99 /* CopyFramework */ = {
 			isa = PBXCopyFilesBuildPhase;
 			buildActionMask = 2147483647;
@@ -284,11 +234,13 @@
 			name = "Copy Framework";
 			runOnlyForDeploymentPostprocessing = 0;
 		};
->>>>>>> 81fa10c1
 /* End PBXCopyFilesBuildPhase section */
 
 /* Begin PBXFileReference section */
 		3F26F7461B909AD300428569 /* delimitedFile.dat */ = {isa = PBXFileReference; fileEncoding = 4; lastKnownFileType = text; path = delimitedFile.dat; sourceTree = "<group>"; };
+		3F31A1A91BA199C000F477C1 /* ProtocolBuffers.framework */ = {isa = PBXFileReference; explicitFileType = wrapper.framework; includeInIndex = 0; path = ProtocolBuffers.framework; sourceTree = BUILT_PRODUCTS_DIR; };
+		3F41061C1A1A667700742090 /* ProtocolBuffers.framework */ = {isa = PBXFileReference; explicitFileType = wrapper.framework; includeInIndex = 0; path = ProtocolBuffers.framework; sourceTree = BUILT_PRODUCTS_DIR; };
+		3F4106261A1A667800742090 /* UnitTesting(OSX).xctest */ = {isa = PBXFileReference; explicitFileType = wrapper.cfbundle; includeInIndex = 0; path = "UnitTesting(OSX).xctest"; sourceTree = BUILT_PRODUCTS_DIR; };
 		3F41062C1A1A667800742090 /* Info.plist */ = {isa = PBXFileReference; lastKnownFileType = text.plist.xml; path = Info.plist; sourceTree = "<group>"; };
 		3F4375BD19E44ADF007C23B1 /* TestUtilities.swift */ = {isa = PBXFileReference; fileEncoding = 4; lastKnownFileType = sourcecode.swift; lineEnding = 0; path = TestUtilities.swift; sourceTree = "<group>"; xcLanguageSpecificationIdentifier = xcode.lang.swift; };
 		3F67D6181C39762200799056 /* AbstractMessage.swift */ = {isa = PBXFileReference; fileEncoding = 4; lastKnownFileType = sourcecode.swift; lineEnding = 0; path = AbstractMessage.swift; sourceTree = "<group>"; xcLanguageSpecificationIdentifier = xcode.lang.swift; };
@@ -319,6 +271,8 @@
 		3F93013C1A0964ED00F7A20B /* golden_packed_fields_message */ = {isa = PBXFileReference; lastKnownFileType = file; path = golden_packed_fields_message; sourceTree = "<group>"; };
 		3F93013D1A0964ED00F7A20B /* text_format_unittest_data.txt */ = {isa = PBXFileReference; fileEncoding = 4; lastKnownFileType = text; path = text_format_unittest_data.txt; sourceTree = "<group>"; };
 		3F93013E1A0964ED00F7A20B /* text_format_unittest_extensions_data.txt */ = {isa = PBXFileReference; fileEncoding = 4; lastKnownFileType = text; path = text_format_unittest_extensions_data.txt; sourceTree = "<group>"; };
+		3FA7DAC71BE68F600067108E /* ProtocolBuffers.framework */ = {isa = PBXFileReference; explicitFileType = wrapper.framework; includeInIndex = 0; path = ProtocolBuffers.framework; sourceTree = BUILT_PRODUCTS_DIR; };
+		3FA7DAD01BE68F600067108E /* UnitTesting(tvOS).xctest */ = {isa = PBXFileReference; explicitFileType = wrapper.cfbundle; includeInIndex = 0; path = "UnitTesting(tvOS).xctest"; sourceTree = BUILT_PRODUCTS_DIR; };
 		3FA7DAD71BE68F600067108E /* Info.plist */ = {isa = PBXFileReference; lastKnownFileType = text.plist.xml; path = Info.plist; sourceTree = "<group>"; };
 		3FAEDBCE1D71A3BF0007DF99 /* UnitTesting.xctest */ = {isa = PBXFileReference; explicitFileType = wrapper.cfbundle; includeInIndex = 0; path = UnitTesting.xctest; sourceTree = BUILT_PRODUCTS_DIR; };
 		3FC236AC1A18E2F70006EC7D /* UnknowFieldsTests.swift */ = {isa = PBXFileReference; fileEncoding = 4; lastKnownFileType = sourcecode.swift; lineEnding = 0; path = UnknowFieldsTests.swift; sourceTree = "<group>"; xcLanguageSpecificationIdentifier = xcode.lang.swift; };
@@ -346,6 +300,28 @@
 /* End PBXFileReference section */
 
 /* Begin PBXFrameworksBuildPhase section */
+		3F31A1A51BA199C000F477C1 /* Frameworks */ = {
+			isa = PBXFrameworksBuildPhase;
+			buildActionMask = 2147483647;
+			files = (
+			);
+			runOnlyForDeploymentPostprocessing = 0;
+		};
+		3F4106181A1A667700742090 /* Frameworks */ = {
+			isa = PBXFrameworksBuildPhase;
+			buildActionMask = 2147483647;
+			files = (
+			);
+			runOnlyForDeploymentPostprocessing = 0;
+		};
+		3F4106231A1A667800742090 /* Frameworks */ = {
+			isa = PBXFrameworksBuildPhase;
+			buildActionMask = 2147483647;
+			files = (
+				3F4106271A1A667800742090 /* ProtocolBuffers.framework in Frameworks */,
+			);
+			runOnlyForDeploymentPostprocessing = 0;
+		};
 		3F85569519C71BCF003802F2 /* Frameworks */ = {
 			isa = PBXFrameworksBuildPhase;
 			buildActionMask = 2147483647;
@@ -360,8 +336,6 @@
 			);
 			runOnlyForDeploymentPostprocessing = 0;
 		};
-<<<<<<< HEAD
-=======
 		3FA7DACD1BE68F600067108E /* Frameworks */ = {
 			isa = PBXFrameworksBuildPhase;
 			buildActionMask = 2147483647;
@@ -378,7 +352,6 @@
 			);
 			runOnlyForDeploymentPostprocessing = 0;
 		};
->>>>>>> 81fa10c1
 /* End PBXFrameworksBuildPhase section */
 
 /* Begin PBXGroup section */
@@ -466,16 +439,12 @@
 			isa = PBXGroup;
 			children = (
 				3F85569919C71BCF003802F2 /* ProtocolBuffers.framework */,
-<<<<<<< HEAD
-				3F8556A419C71BCF003802F2 /* ProtocolBuffersTests.xctest */,
-=======
 				3F41061C1A1A667700742090 /* ProtocolBuffers.framework */,
 				3F4106261A1A667800742090 /* UnitTesting(OSX).xctest */,
 				3F31A1A91BA199C000F477C1 /* ProtocolBuffers.framework */,
 				3FA7DAC71BE68F600067108E /* ProtocolBuffers.framework */,
 				3FA7DAD01BE68F600067108E /* UnitTesting(tvOS).xctest */,
 				3FAEDBCE1D71A3BF0007DF99 /* UnitTesting.xctest */,
->>>>>>> 81fa10c1
 			);
 			name = Products;
 			sourceTree = "<group>";
@@ -564,17 +533,96 @@
 /* End PBXGroup section */
 
 /* Begin PBXHeadersBuildPhase section */
+		3F31A1A61BA199C000F477C1 /* Headers */ = {
+			isa = PBXHeadersBuildPhase;
+			buildActionMask = 2147483647;
+			files = (
+				3F67D6361C39762A00799056 /* ProtocolBuffers.h in Headers */,
+			);
+			runOnlyForDeploymentPostprocessing = 0;
+		};
+		3F4106191A1A667700742090 /* Headers */ = {
+			isa = PBXHeadersBuildPhase;
+			buildActionMask = 2147483647;
+			files = (
+				3F67D6351C39762900799056 /* ProtocolBuffers.h in Headers */,
+			);
+			runOnlyForDeploymentPostprocessing = 0;
+		};
 		3F85569619C71BCF003802F2 /* Headers */ = {
 			isa = PBXHeadersBuildPhase;
 			buildActionMask = 2147483647;
 			files = (
 				3F67D6301C39762300799056 /* ProtocolBuffers.h in Headers */,
+			);
+			runOnlyForDeploymentPostprocessing = 0;
+		};
+		3FA7DAC41BE68F600067108E /* Headers */ = {
+			isa = PBXHeadersBuildPhase;
+			buildActionMask = 2147483647;
+			files = (
+				3F67D6341C39762800799056 /* ProtocolBuffers.h in Headers */,
 			);
 			runOnlyForDeploymentPostprocessing = 0;
 		};
 /* End PBXHeadersBuildPhase section */
 
 /* Begin PBXNativeTarget section */
+		3F31A1A81BA199C000F477C1 /* ProtocolBuffers(watchOS) */ = {
+			isa = PBXNativeTarget;
+			buildConfigurationList = 3F31A1AE1BA199C000F477C1 /* Build configuration list for PBXNativeTarget "ProtocolBuffers(watchOS)" */;
+			buildPhases = (
+				3F31A1A41BA199C000F477C1 /* Sources */,
+				3F31A1A51BA199C000F477C1 /* Frameworks */,
+				3F31A1A61BA199C000F477C1 /* Headers */,
+				3F31A1A71BA199C000F477C1 /* Resources */,
+			);
+			buildRules = (
+			);
+			dependencies = (
+			);
+			name = "ProtocolBuffers(watchOS)";
+			productName = "ProtocolBuffers(watchOS)";
+			productReference = 3F31A1A91BA199C000F477C1 /* ProtocolBuffers.framework */;
+			productType = "com.apple.product-type.framework";
+		};
+		3F41061B1A1A667700742090 /* ProtocolBuffers(OSX) */ = {
+			isa = PBXNativeTarget;
+			buildConfigurationList = 3F41062F1A1A667800742090 /* Build configuration list for PBXNativeTarget "ProtocolBuffers(OSX)" */;
+			buildPhases = (
+				3F4106171A1A667700742090 /* Sources */,
+				3F4106181A1A667700742090 /* Frameworks */,
+				3F4106191A1A667700742090 /* Headers */,
+				3F41061A1A1A667700742090 /* Resources */,
+			);
+			buildRules = (
+			);
+			dependencies = (
+			);
+			name = "ProtocolBuffers(OSX)";
+			productName = "ProtocolBuffers(OSX)";
+			productReference = 3F41061C1A1A667700742090 /* ProtocolBuffers.framework */;
+			productType = "com.apple.product-type.framework";
+		};
+		3F4106251A1A667800742090 /* UnitTesting(OSX) */ = {
+			isa = PBXNativeTarget;
+			buildConfigurationList = 3F4106321A1A667800742090 /* Build configuration list for PBXNativeTarget "UnitTesting(OSX)" */;
+			buildPhases = (
+				3F4106521A1A679600742090 /* CopyFramework */,
+				3F4106221A1A667800742090 /* Sources */,
+				3F4106231A1A667800742090 /* Frameworks */,
+				3F4106241A1A667800742090 /* Resources */,
+			);
+			buildRules = (
+			);
+			dependencies = (
+				3F4106431A1A674800742090 /* PBXTargetDependency */,
+			);
+			name = "UnitTesting(OSX)";
+			productName = "ProtocolBuffers(OSX)Tests";
+			productReference = 3F4106261A1A667800742090 /* UnitTesting(OSX).xctest */;
+			productType = "com.apple.product-type.bundle.unit-test";
+		};
 		3F85569819C71BCF003802F2 /* ProtocolBuffers */ = {
 			isa = PBXNativeTarget;
 			buildConfigurationList = 3F8556AC19C71BCF003802F2 /* Build configuration list for PBXNativeTarget "ProtocolBuffers" */;
@@ -593,16 +641,6 @@
 			productReference = 3F85569919C71BCF003802F2 /* ProtocolBuffers.framework */;
 			productType = "com.apple.product-type.framework";
 		};
-<<<<<<< HEAD
-		3F8556A319C71BCF003802F2 /* UnitTesting */ = {
-			isa = PBXNativeTarget;
-			buildConfigurationList = 3F8556AF19C71BCF003802F2 /* Build configuration list for PBXNativeTarget "UnitTesting" */;
-			buildPhases = (
-				3F1422971A07FD990090CEE9 /* Copy Framework */,
-				3F8556A019C71BCF003802F2 /* Sources */,
-				3F8556A119C71BCF003802F2 /* Frameworks */,
-				3F8556A219C71BCF003802F2 /* Resources */,
-=======
 		3FA7DAC61BE68F600067108E /* ProtocolBuffers(tvOS) */ = {
 			isa = PBXNativeTarget;
 			buildConfigurationList = 3FA7DADC1BE68F600067108E /* Build configuration list for PBXNativeTarget "ProtocolBuffers(tvOS)" */;
@@ -611,18 +649,10 @@
 				3FA7DAC31BE68F600067108E /* Frameworks */,
 				3FA7DAC41BE68F600067108E /* Headers */,
 				3FA7DAC51BE68F600067108E /* Resources */,
->>>>>>> 81fa10c1
 			);
 			buildRules = (
 			);
 			dependencies = (
-<<<<<<< HEAD
-				3F8556D619C71C3F003802F2 /* PBXTargetDependency */,
-			);
-			name = UnitTesting;
-			productName = ProtocolBuffersTests;
-			productReference = 3F8556A419C71BCF003802F2 /* ProtocolBuffersTests.xctest */;
-=======
 			);
 			name = "ProtocolBuffers(tvOS)";
 			productName = "ProtocolBuffers(tvOS)";
@@ -665,7 +695,6 @@
 			name = UnitTesting;
 			productName = "ProtocolBuffers(OSX)Tests";
 			productReference = 3FAEDBCE1D71A3BF0007DF99 /* UnitTesting.xctest */;
->>>>>>> 81fa10c1
 			productType = "com.apple.product-type.bundle.unit-test";
 		};
 /* End PBXNativeTarget section */
@@ -678,9 +707,24 @@
 				LastUpgradeCheck = 0800;
 				ORGANIZATIONNAME = alexeyxo;
 				TargetAttributes = {
+					3F31A1A81BA199C000F477C1 = {
+						CreatedOnToolsVersion = 7.0;
+					};
+					3F41061B1A1A667700742090 = {
+						CreatedOnToolsVersion = 6.1.1;
+					};
+					3F4106251A1A667800742090 = {
+						CreatedOnToolsVersion = 6.1.1;
+					};
 					3F85569819C71BCF003802F2 = {
 						CreatedOnToolsVersion = 6.0;
 						LastSwiftMigration = 0800;
+					};
+					3FA7DAC61BE68F600067108E = {
+						CreatedOnToolsVersion = 7.1;
+					};
+					3FA7DACF1BE68F600067108E = {
+						CreatedOnToolsVersion = 7.1;
 					};
 				};
 			};
@@ -697,21 +741,43 @@
 			projectRoot = "";
 			targets = (
 				3F85569819C71BCF003802F2 /* ProtocolBuffers */,
-<<<<<<< HEAD
-				3F8556A319C71BCF003802F2 /* UnitTesting */,
-=======
 				3FA7DAC61BE68F600067108E /* ProtocolBuffers(tvOS) */,
 				3F41061B1A1A667700742090 /* ProtocolBuffers(OSX) */,
 				3F31A1A81BA199C000F477C1 /* ProtocolBuffers(watchOS) */,
 				3F4106251A1A667800742090 /* UnitTesting(OSX) */,
 				3FA7DACF1BE68F600067108E /* UnitTesting(tvOS) */,
 				3FAEDBA11D71A3BF0007DF99 /* UnitTesting */,
->>>>>>> 81fa10c1
 			);
 		};
 /* End PBXProject section */
 
 /* Begin PBXResourcesBuildPhase section */
+		3F31A1A71BA199C000F477C1 /* Resources */ = {
+			isa = PBXResourcesBuildPhase;
+			buildActionMask = 2147483647;
+			files = (
+			);
+			runOnlyForDeploymentPostprocessing = 0;
+		};
+		3F41061A1A1A667700742090 /* Resources */ = {
+			isa = PBXResourcesBuildPhase;
+			buildActionMask = 2147483647;
+			files = (
+			);
+			runOnlyForDeploymentPostprocessing = 0;
+		};
+		3F4106241A1A667800742090 /* Resources */ = {
+			isa = PBXResourcesBuildPhase;
+			buildActionMask = 2147483647;
+			files = (
+				3FF2DCBD1A1A681A00226761 /* golden_message in Resources */,
+				3FF2DCBE1A1A681A00226761 /* golden_packed_fields_message in Resources */,
+				3F26F7481B909AD300428569 /* delimitedFile.dat in Resources */,
+				3FF2DCBF1A1A681A00226761 /* text_format_unittest_data.txt in Resources */,
+				3FF2DCC01A1A681A00226761 /* text_format_unittest_extensions_data.txt in Resources */,
+			);
+			runOnlyForDeploymentPostprocessing = 0;
+		};
 		3F85569719C71BCF003802F2 /* Resources */ = {
 			isa = PBXResourcesBuildPhase;
 			buildActionMask = 2147483647;
@@ -719,17 +785,6 @@
 			);
 			runOnlyForDeploymentPostprocessing = 0;
 		};
-<<<<<<< HEAD
-		3F8556A219C71BCF003802F2 /* Resources */ = {
-			isa = PBXResourcesBuildPhase;
-			buildActionMask = 2147483647;
-			files = (
-				3F9301401A0964ED00F7A20B /* golden_packed_fields_message in Resources */,
-				3F9301411A0964ED00F7A20B /* text_format_unittest_data.txt in Resources */,
-				3F26F7471B909AD300428569 /* delimitedFile.dat in Resources */,
-				3F9301421A0964ED00F7A20B /* text_format_unittest_extensions_data.txt in Resources */,
-				3F93013F1A0964ED00F7A20B /* golden_message in Resources */,
-=======
 		3FA7DAC51BE68F600067108E /* Resources */ = {
 			isa = PBXResourcesBuildPhase;
 			buildActionMask = 2147483647;
@@ -758,15 +813,12 @@
 				3FAEDBC81D71A3BF0007DF99 /* delimitedFile.dat in Resources */,
 				3FAEDBC91D71A3BF0007DF99 /* text_format_unittest_data.txt in Resources */,
 				3FAEDBCA1D71A3BF0007DF99 /* text_format_unittest_extensions_data.txt in Resources */,
->>>>>>> 81fa10c1
 			);
 			runOnlyForDeploymentPostprocessing = 0;
 		};
 /* End PBXResourcesBuildPhase section */
 
 /* Begin PBXSourcesBuildPhase section */
-<<<<<<< HEAD
-=======
 		3F31A1A41BA199C000F477C1 /* Sources */ = {
 			isa = PBXSourcesBuildPhase;
 			buildActionMask = 2147483647;
@@ -844,7 +896,6 @@
 			);
 			runOnlyForDeploymentPostprocessing = 0;
 		};
->>>>>>> 81fa10c1
 		3F85569419C71BCF003802F2 /* Sources */ = {
 			isa = PBXSourcesBuildPhase;
 			buildActionMask = 2147483647;
@@ -865,40 +916,6 @@
 			);
 			runOnlyForDeploymentPostprocessing = 0;
 		};
-<<<<<<< HEAD
-		3F8556A019C71BCF003802F2 /* Sources */ = {
-			isa = PBXSourcesBuildPhase;
-			buildActionMask = 2147483647;
-			files = (
-				3FC5190E1B1C7EB100436FA6 /* ThreadingTest.swift in Sources */,
-				3FF8D3D11B121F5F008D40C3 /* ProtobufUnittest.UnittestLiteImportsNonlite.proto.swift in Sources */,
-				3FF8D3CD1B121F5F008D40C3 /* ProtobufUnittest.UnittestEmbedOptimizeFor.proto.swift in Sources */,
-				3FF8D3CF1B121F5F008D40C3 /* ProtobufUnittest.UnittestLite.proto.swift in Sources */,
-				3FC236AE1A18E3120006EC7D /* UnknowFieldsTests.swift in Sources */,
-				3FF8D3CB1B121F5F008D40C3 /* ProtobufUnittest.UnittestCustomOptions.proto.swift in Sources */,
-				3FF8D3BB1B121F5F008D40C3 /* Baz.Foo.proto.swift in Sources */,
-				3FEFE99F1A12612E005DEAF3 /* MessageTests.swift in Sources */,
-				3F813FF41A1030000008F493 /* SizeTest.swift in Sources */,
-				3FF8D3D51B121F5F008D40C3 /* ProtobufUnittest.UnittestOptimizeFor.proto.swift in Sources */,
-				3FF8D39D1B121F48008D40C3 /* ProtobufUnittest.Unittest.proto.swift in Sources */,
-				3F8556D119C71C05003802F2 /* CodedInputStreamTests.swift in Sources */,
-				3FF8D3A11B121F48008D40C3 /* ProtobufUnittestImport.UnittestImportPublic.proto.swift in Sources */,
-				3FF8D39F1B121F48008D40C3 /* ProtobufUnittestImport.UnittestImport.proto.swift in Sources */,
-				3F8556A919C71BCF003802F2 /* ProtocolBuffersTests.swift in Sources */,
-				3FF8D3DF1B121F5F008D40C3 /* UnittestEmpty.proto.swift in Sources */,
-				3FF8D3BF1B121F5F008D40C3 /* Google.Protobuf.UnittestEnormousDescriptor.proto.swift in Sources */,
-				3FF8D3D71B121F5F008D40C3 /* ProtobufUnittestImport.UnittestImportLite.proto.swift in Sources */,
-				3F8556D319C71C05003802F2 /* SmallBlockInputStream.swift in Sources */,
-				3FF8D3D91B121F5F008D40C3 /* ProtobufUnittestImport.UnittestImportPublicLite.proto.swift in Sources */,
-				3FC519331B1E11F000436FA6 /* Performance.proto.swift in Sources */,
-				3FF8D3B91B121F5F008D40C3 /* Bar.Foo.proto.swift in Sources */,
-				3F4375BE19E44ADF007C23B1 /* TestUtilities.swift in Sources */,
-				3FF8D3BD1B121F5F008D40C3 /* Google.Protobuf.NoGenericServicesTest.UnittestNoGenericServices.proto.swift in Sources */,
-				3FF8D3D31B121F5F008D40C3 /* ProtobufUnittest.UnittestMset.proto.swift in Sources */,
-				3F9301391A095F2B00F7A20B /* GeneratedMessageTests.swift in Sources */,
-				3F813FF61A12C0E90008F493 /* WireFormatTests.swift in Sources */,
-				3F8556D219C71C05003802F2 /* CodedOuputStreamTests.swift in Sources */,
-=======
 		3FA7DAC21BE68F600067108E /* Sources */ = {
 			isa = PBXSourcesBuildPhase;
 			buildActionMask = 2147483647;
@@ -990,19 +1007,12 @@
 				3FAEDBC01D71A3BF0007DF99 /* SizeTest.swift in Sources */,
 				3FAEDBC11D71A3BF0007DF99 /* WireFormatTests.swift in Sources */,
 				3FAEDBC21D71A3BF0007DF99 /* UnknowFieldsTests.swift in Sources */,
->>>>>>> 81fa10c1
 			);
 			runOnlyForDeploymentPostprocessing = 0;
 		};
 /* End PBXSourcesBuildPhase section */
 
 /* Begin PBXTargetDependency section */
-<<<<<<< HEAD
-		3F8556D619C71C3F003802F2 /* PBXTargetDependency */ = {
-			isa = PBXTargetDependency;
-			target = 3F85569819C71BCF003802F2 /* ProtocolBuffers */;
-			targetProxy = 3F8556D519C71C3F003802F2 /* PBXContainerItemProxy */;
-=======
 		3F4106431A1A674800742090 /* PBXTargetDependency */ = {
 			isa = PBXTargetDependency;
 			target = 3F41061B1A1A667700742090 /* ProtocolBuffers(OSX) */;
@@ -1017,13 +1027,10 @@
 			isa = PBXTargetDependency;
 			target = 3F41061B1A1A667700742090 /* ProtocolBuffers(OSX) */;
 			targetProxy = 3FAEDBA31D71A3BF0007DF99 /* PBXContainerItemProxy */;
->>>>>>> 81fa10c1
 		};
 /* End PBXTargetDependency section */
 
 /* Begin XCBuildConfiguration section */
-<<<<<<< HEAD
-=======
 		3F31A1AF1BA199C000F477C1 /* Debug */ = {
 			isa = XCBuildConfiguration;
 			buildSettings = {
@@ -1175,7 +1182,6 @@
 			};
 			name = Release;
 		};
->>>>>>> 81fa10c1
 		3F8556AA19C71BCF003802F2 /* Debug */ = {
 			isa = XCBuildConfiguration;
 			buildSettings = {
@@ -1319,17 +1325,6 @@
 			};
 			name = Release;
 		};
-<<<<<<< HEAD
-		3F8556B019C71BCF003802F2 /* Debug */ = {
-			isa = XCBuildConfiguration;
-			buildSettings = {
-				EMBEDDED_CONTENT_CONTAINS_SWIFT = YES;
-				FRAMEWORK_SEARCH_PATHS = (
-					"$(SDKROOT)/Developer/Library/Frameworks",
-					"$(inherited)",
-					"$SRCROOT/**",
-				);
-=======
 		3FA7DAD81BE68F600067108E /* Debug */ = {
 			isa = XCBuildConfiguration;
 			buildSettings = {
@@ -1424,45 +1419,10 @@
 					"$(inherited)",
 				);
 				GCC_OPTIMIZATION_LEVEL = 0;
->>>>>>> 81fa10c1
 				GCC_PREPROCESSOR_DEFINITIONS = (
 					"DEBUG=1",
 					"$(inherited)",
 				);
-<<<<<<< HEAD
-				HEADER_SEARCH_PATHS = (
-					"$(inherited)",
-					/Applications/Xcode.app/Contents/Developer/Toolchains/XcodeDefault.xctoolchain/usr/include,
-					"$(SRCROOT)/**",
-				);
-				INFOPLIST_FILE = ProtocolBuffersTests/Info.plist;
-				LD_RUNPATH_SEARCH_PATHS = "$(inherited) @executable_path/Frameworks @loader_path/Frameworks";
-				PRODUCT_BUNDLE_IDENTIFIER = "com.alexeyxo.$(PRODUCT_NAME:rfc1034identifier)";
-				PRODUCT_NAME = ProtocolBuffersTests;
-				USER_HEADER_SEARCH_PATHS = "$(SRCROOT)/**";
-			};
-			name = Debug;
-		};
-		3F8556B119C71BCF003802F2 /* Release */ = {
-			isa = XCBuildConfiguration;
-			buildSettings = {
-				EMBEDDED_CONTENT_CONTAINS_SWIFT = YES;
-				FRAMEWORK_SEARCH_PATHS = (
-					"$(SDKROOT)/Developer/Library/Frameworks",
-					"$(inherited)",
-					"$SRCROOT/**",
-				);
-				HEADER_SEARCH_PATHS = (
-					"$(inherited)",
-					/Applications/Xcode.app/Contents/Developer/Toolchains/XcodeDefault.xctoolchain/usr/include,
-					"$(SRCROOT)/**",
-				);
-				INFOPLIST_FILE = ProtocolBuffersTests/Info.plist;
-				LD_RUNPATH_SEARCH_PATHS = "$(inherited) @executable_path/Frameworks @loader_path/Frameworks";
-				PRODUCT_BUNDLE_IDENTIFIER = "com.alexeyxo.$(PRODUCT_NAME:rfc1034identifier)";
-				PRODUCT_NAME = ProtocolBuffersTests;
-				USER_HEADER_SEARCH_PATHS = "$(SRCROOT)/**";
-=======
 				INFOPLIST_FILE = ProtocolBuffersTests/Info.plist;
 				LD_RUNPATH_SEARCH_PATHS = "$(inherited) @executable_path/../Frameworks @loader_path/../Frameworks";
 				MACOSX_DEPLOYMENT_TARGET = 10.10;
@@ -1492,13 +1452,39 @@
 				SDKROOT = iphoneos;
 				SWIFT_OPTIMIZATION_LEVEL = "-Owholemodule";
 				SWIFT_VERSION = 3.0;
->>>>>>> 81fa10c1
 			};
 			name = Release;
 		};
 /* End XCBuildConfiguration section */
 
 /* Begin XCConfigurationList section */
+		3F31A1AE1BA199C000F477C1 /* Build configuration list for PBXNativeTarget "ProtocolBuffers(watchOS)" */ = {
+			isa = XCConfigurationList;
+			buildConfigurations = (
+				3F31A1AF1BA199C000F477C1 /* Debug */,
+				3F31A1B01BA199C000F477C1 /* Release */,
+			);
+			defaultConfigurationIsVisible = 0;
+			defaultConfigurationName = Release;
+		};
+		3F41062F1A1A667800742090 /* Build configuration list for PBXNativeTarget "ProtocolBuffers(OSX)" */ = {
+			isa = XCConfigurationList;
+			buildConfigurations = (
+				3F4106301A1A667800742090 /* Debug */,
+				3F4106311A1A667800742090 /* Release */,
+			);
+			defaultConfigurationIsVisible = 0;
+			defaultConfigurationName = Release;
+		};
+		3F4106321A1A667800742090 /* Build configuration list for PBXNativeTarget "UnitTesting(OSX)" */ = {
+			isa = XCConfigurationList;
+			buildConfigurations = (
+				3F4106331A1A667800742090 /* Debug */,
+				3F4106341A1A667800742090 /* Release */,
+			);
+			defaultConfigurationIsVisible = 0;
+			defaultConfigurationName = Release;
+		};
 		3F85569319C71BCF003802F2 /* Build configuration list for PBXProject "ProtocolBuffers" */ = {
 			isa = XCConfigurationList;
 			buildConfigurations = (
@@ -1517,13 +1503,6 @@
 			defaultConfigurationIsVisible = 0;
 			defaultConfigurationName = Release;
 		};
-<<<<<<< HEAD
-		3F8556AF19C71BCF003802F2 /* Build configuration list for PBXNativeTarget "UnitTesting" */ = {
-			isa = XCConfigurationList;
-			buildConfigurations = (
-				3F8556B019C71BCF003802F2 /* Debug */,
-				3F8556B119C71BCF003802F2 /* Release */,
-=======
 		3FA7DADC1BE68F600067108E /* Build configuration list for PBXNativeTarget "ProtocolBuffers(tvOS)" */ = {
 			isa = XCConfigurationList;
 			buildConfigurations = (
@@ -1547,7 +1526,6 @@
 			buildConfigurations = (
 				3FAEDBCC1D71A3BF0007DF99 /* Debug */,
 				3FAEDBCD1D71A3BF0007DF99 /* Release */,
->>>>>>> 81fa10c1
 			);
 			defaultConfigurationIsVisible = 0;
 			defaultConfigurationName = Release;
